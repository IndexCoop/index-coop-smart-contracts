import "module-alias/register";
import { Address, Account } from "@utils/types";
import { ADDRESS_ZERO, MAX_UINT_96, MAX_UINT_256 } from "@utils/constants";
import { SetToken } from "@utils/contracts/setV2";
import {
  cacheBeforeEach,
  ether,
  getAccounts,
  getRandomAddress,
  getSetFixture,
  getWaffleExpect,
} from "@utils/index";
import DeployHelper from "@utils/deploys";
import { UnitsUtils } from "@utils/common/unitsUtils";
import { SetFixture } from "@utils/fixtures";
import { BigNumber, ContractTransaction } from "ethers";
import {
  ExchangeIssuanceZeroEx,
  ZeroExExchangeProxyMock,
  StandardTokenMock,
  WETH9,
} from "@utils/contracts/index";
import { getAllowances } from "@utils/common/exchangeIssuanceUtils";

const expect = getWaffleExpect();

type ZeroExSwapQuote = {
  sellToken: Address;
  buyToken: Address;
  swapCallData: string;
};

describe("ExchangeIssuanceZeroEx", async () => {
  let owner: Account;
<<<<<<< HEAD
  let user: Account;
=======

>>>>>>> f59256af
  let setV2Setup: SetFixture;
  let zeroExMock: ZeroExExchangeProxyMock;
  let deployer: DeployHelper;

  let setToken: SetToken;
  let wbtc: StandardTokenMock;
  let dai: StandardTokenMock;
  let weth: WETH9;

  let daiUnits: BigNumber;
  let wbtcUnits: BigNumber;

  cacheBeforeEach(async () => {
    [owner, user] = await getAccounts();
    deployer = new DeployHelper(owner.wallet);

    setV2Setup = getSetFixture(owner.address);
    await setV2Setup.initialize();

    ({ dai, wbtc, weth } = setV2Setup);

    zeroExMock = await deployer.mocks.deployZeroExExchangeProxyMock();

    daiUnits = BigNumber.from("23252699054621733");
    wbtcUnits = UnitsUtils.wbtc(1);
    setToken = await setV2Setup.createSetToken(
      [dai.address, wbtc.address],
      [daiUnits, wbtcUnits],
      [setV2Setup.issuanceModule.address, setV2Setup.streamingFeeModule.address],
    );
    await setV2Setup.issuanceModule.initialize(setToken.address, ADDRESS_ZERO);
  });

  describe("#constructor", async () => {
    let subjectWethAddress: Address;
    let subjectControllerAddress: Address;
    let subjectBasicIssuanceModuleAddress: Address;
    let subjectSwapTarget: Address;

    cacheBeforeEach(async () => {
      subjectWethAddress = weth.address;
      subjectBasicIssuanceModuleAddress = setV2Setup.issuanceModule.address;
      subjectControllerAddress = setV2Setup.controller.address;
      subjectSwapTarget = zeroExMock.address;
    });

    async function subject(): Promise<ExchangeIssuanceZeroEx> {
      return await deployer.extensions.deployExchangeIssuanceZeroEx(
        subjectWethAddress,
        subjectControllerAddress,
        subjectBasicIssuanceModuleAddress,
        subjectSwapTarget,
      );
    }

    it("verify state set properly via constructor", async () => {
      const exchangeIssuanceContract: ExchangeIssuanceZeroEx = await subject();

      const expectedWethAddress = await exchangeIssuanceContract.WETH();
      expect(expectedWethAddress).to.eq(subjectWethAddress);

      const expectedControllerAddress = await exchangeIssuanceContract.setController();
      expect(expectedControllerAddress).to.eq(subjectControllerAddress);

      const expectedBasicIssuanceModuleAddress = await exchangeIssuanceContract.basicIssuanceModule();
      expect(expectedBasicIssuanceModuleAddress).to.eq(subjectBasicIssuanceModuleAddress);

      const swapTarget = await exchangeIssuanceContract.swapTarget();
      expect(swapTarget).to.eq(subjectSwapTarget);
    });
  });

  context("when exchange issuance is deployed", async () => {
    let wethAddress: Address;
    let controllerAddress: Address;
    let basicIssuanceModuleAddress: Address;
    let exchangeIssuanceZeroEx: ExchangeIssuanceZeroEx;

    cacheBeforeEach(async () => {
      wethAddress = weth.address;
      controllerAddress = setV2Setup.controller.address;
      basicIssuanceModuleAddress = setV2Setup.issuanceModule.address;
      exchangeIssuanceZeroEx = await deployer.extensions.deployExchangeIssuanceZeroEx(
        wethAddress,
        controllerAddress,
        basicIssuanceModuleAddress,
        zeroExMock.address,
      );
    });

    describe("#approveSetToken", async () => {
      let subjectSetToApprove: SetToken | StandardTokenMock;

      beforeEach(async () => {
        subjectSetToApprove = setToken;
      });

      async function subject(): Promise<ContractTransaction> {
        return await exchangeIssuanceZeroEx.approveSetToken(subjectSetToApprove.address);
      }
      it("should update the approvals correctly", async () => {
        const tokens = [dai, dai];
        const spenders = [basicIssuanceModuleAddress];

        await subject();

        const finalAllowances = await getAllowances(
          tokens,
          exchangeIssuanceZeroEx.address,
          spenders,
        );

        for (let i = 0; i < finalAllowances.length; i++) {
          const actualAllowance = finalAllowances[i];
          const expectedAllowance = MAX_UINT_96;
          expect(actualAllowance).to.eq(expectedAllowance);
        }
      });

      context("when the input token is not a set", async () => {
        beforeEach(async () => {
          subjectSetToApprove = dai;
        });

        it("should revert", async () => {
          await expect(subject()).to.be.revertedWith("ExchangeIssuance: INVALID SET");
        });
      });
    });

    describe("#setSwapTarget", async () => {
      let subjectSwapTarget: Address;

      beforeEach(async () => {
        subjectSwapTarget = await getRandomAddress();
      });

      async function subject(): Promise<ContractTransaction> {
        return await exchangeIssuanceZeroEx.setSwapTarget(subjectSwapTarget);
      }
      it("should update the swap target correctly", async () => {
        await subject();
        const swapTarget = await exchangeIssuanceZeroEx.swapTarget();
        expect(swapTarget).to.eq(subjectSwapTarget);
      });

    });

    describe("#issueExactSetFromToken", async () => {
      let subjectInputToken: StandardTokenMock | WETH9;
      let subjectInputTokenAmount: BigNumber;
      let subjectWethAmount: BigNumber;
      let subjectAmountSetToken: number;
      let subjectAmountSetTokenWei: BigNumber;
      let subjectInputSwapQuote: ZeroExSwapQuote;
      let subjectPositionSwapQuotes: ZeroExSwapQuote[];

      // Helper function to generate 0xAPI quote for UniswapV2
      function getUniswapV2Quote(
        sellToken: Address,
        sellAmount: BigNumber,
        buyToken: Address,
        minBuyAmount: BigNumber,
      ): ZeroExSwapQuote {
        const isSushi = false;
        return {
          sellToken,
          buyToken,
          swapCallData: zeroExMock.interface.encodeFunctionData("sellToUniswap", [
            [sellToken, buyToken],
            sellAmount,
            minBuyAmount,
            isSushi,
          ]),
        };
      }

      const initializeSubjectVariables = async () => {
        subjectInputTokenAmount = ether(1000);
        subjectInputToken = dai;
        subjectWethAmount = ether(1);
        subjectAmountSetToken = 1;
        subjectAmountSetTokenWei = ether(subjectAmountSetToken);
        subjectInputSwapQuote = getUniswapV2Quote(
          dai.address,
          subjectInputTokenAmount,
          weth.address,
          subjectWethAmount,
        );

        const positions = await setToken.getPositions();
        subjectPositionSwapQuotes = positions.map(position =>
          getUniswapV2Quote(
            weth.address,
            subjectWethAmount.div(2),
            position.component,
            position.unit.mul(subjectAmountSetToken),
          ),
        );
      };

<<<<<<< HEAD
    it("Issue Exact Set from Input Token", async () => {
      const inputToken = setV2Setup.dai;

      // Generate call data for swap to weth
      const inputTokenAmount = ether(1000);
      const wethAmount = ether(1);
      const amountSetToken = 1;
      const amountSetTokenWei = ether(amountSetToken);
      const inputSwapQuote = getUniswapV2Quote(
        setV2Setup.dai.address,
        inputTokenAmount,
        setV2Setup.weth.address,
        wethAmount,
      );
=======
      beforeEach(async () => {
        initializeSubjectVariables();
        await exchangeIssuanceZeroEx.approveSetToken(setToken.address);
        dai.approve(exchangeIssuanceZeroEx.address, MAX_UINT_256);
        await weth.transfer(zeroExMock.address, subjectWethAmount);
        await wbtc.transfer(zeroExMock.address, wbtcUnits.mul(subjectAmountSetToken));
        await dai.transfer(zeroExMock.address, daiUnits.mul(subjectAmountSetToken));
      });
>>>>>>> f59256af

      async function subject(): Promise<ContractTransaction> {
        return await exchangeIssuanceZeroEx.issueExactSetFromToken(
          setToken.address,
          subjectInputToken.address,
          subjectInputSwapQuote,
          subjectAmountSetTokenWei,
          subjectInputTokenAmount,
          subjectPositionSwapQuotes,
        );
      }

      it("should issue correct amount of set tokens", async () => {
        const initialBalanceOfSet = await setToken.balanceOf(owner.address);
        await subject();
        const finalSetBalance = await setToken.balanceOf(owner.address);
        const expectedSetBalance = initialBalanceOfSet.add(subjectAmountSetTokenWei);
        expect(finalSetBalance).to.eq(expectedSetBalance);
      });

      it("should use correct amount of input tokens", async () => {
        const initialBalanceOfInput = await subjectInputToken.balanceOf(owner.address);
        await subject();
        const finalInputBalance = await subjectInputToken.balanceOf(owner.address);
        const expectedInputBalance = initialBalanceOfInput.sub(subjectInputTokenAmount);
        expect(finalInputBalance).to.eq(expectedInputBalance);
      });

      context("when the input swap generates surplus WETH", async () => {
        beforeEach(async () => {
          await weth.transfer(zeroExMock.address, subjectWethAmount);
          await zeroExMock.setBuyMultiplier(weth.address, ether(2));
        });
        it("should return surplus WETH to user", async () => {
          const initialBalanceOfSet = await setToken.balanceOf(owner.address);
          const wethBalanceBefore = await weth.balanceOf(owner.address);
          await subject();
          const finalSetBalance = await setToken.balanceOf(owner.address);
          const wethBalanceAfter = await weth.balanceOf(owner.address);
          const expectedSetBalance = initialBalanceOfSet.add(subjectAmountSetTokenWei);
          const expectedWethBalance = wethBalanceBefore.add(subjectWethAmount);
          expect(wethBalanceAfter).to.equal(expectedWethBalance);
          expect(finalSetBalance).to.eq(expectedSetBalance);
        });
      });

      context("when the input token is weth", async () => {
        beforeEach(async () => {
          subjectInputToken = weth;
          subjectInputTokenAmount = subjectWethAmount;
          await weth.approve(exchangeIssuanceZeroEx.address, subjectInputTokenAmount);
        });
        it("should issue correct amount of set tokens", async () => {
          const initialBalanceOfSet = await setToken.balanceOf(owner.address);
          await subject();
          const finalSetBalance = await setToken.balanceOf(owner.address);
          const expectedSetBalance = initialBalanceOfSet.add(subjectAmountSetTokenWei);
          expect(finalSetBalance).to.eq(expectedSetBalance);
        });
        it("should use correct amount of input tokens", async () => {
          const initialBalanceOfInput = await subjectInputToken.balanceOf(owner.address);
          await subject();
          const finalInputBalance = await subjectInputToken.balanceOf(owner.address);
          const expectedInputBalance = initialBalanceOfInput.sub(subjectInputTokenAmount);
          expect(finalInputBalance).to.eq(expectedInputBalance);
        });
      });

      context("when a position quote is missing", async () => {
        beforeEach(async () => {
          subjectPositionSwapQuotes = [subjectPositionSwapQuotes[0]];
        });
        it("should revert", async () => {
          await expect(subject()).to.be.revertedWith("WRONG NUMBER OF COMPONENT QUOTES");
        });
      });

      context("when a position quote has the wrong buyTokenAddress", async () => {
        beforeEach(async () => {
          subjectPositionSwapQuotes[0].buyToken = await getRandomAddress();
        });
        it("should revert", async () => {
          await expect(subject()).to.be.revertedWith("COMPONENT / QUOTE ADDRESS MISMATCH");
        });
      });

      context("when a position quote has a non-WETH sellToken address", async () => {
        beforeEach(async () => {
          subjectPositionSwapQuotes[0].sellToken = await getRandomAddress();
        });
        it("should revert", async () => {
          await expect(subject()).to.be.revertedWith("INVALID SELL TOKEN");
        });
      });

      context("when the input swap yields insufficient WETH", async () => {
        beforeEach(async () => {
          await zeroExMock.setBuyMultiplier(weth.address, ether(0.5));
        });
        it("should revert", async () => {
          await expect(subject()).to.be.revertedWith("SWAP CALL FAILED");
        });
      });

      context("when a component swap spends too much weth", async () => {
        beforeEach(async () => {
          // Simulate left over weth balance left in contract
          await weth.transfer(exchangeIssuanceZeroEx.address, subjectWethAmount);
          await zeroExMock.setSellMultiplier(weth.address, ether(2));
        });
        it("should revert", async () => {
          await expect(subject()).to.be.revertedWith("OVERSPENT WETH");
        });
      });

      context("when a component swap yields insufficient component token", async () => {
        beforeEach(async () => {
          // Simulating left over component balance left in contract
          await wbtc.transfer(exchangeIssuanceZeroEx.address, wbtcUnits);
          await zeroExMock.setBuyMultiplier(wbtc.address, ether(0.5));
        });
        it("should revert", async () => {
          await expect(subject()).to.be.revertedWith("UNDERBOUGHT COMPONENT");
        });
      });

      context("when a swap call fails", async () => {
        beforeEach(async () => {
          // Trigger revertion in mock by trying to return more buy tokens than available in balance
          await zeroExMock.setBuyMultiplier(wbtc.address, ether(100));
        });
        it("should revert", async () => {
          await expect(subject()).to.be.revertedWith("SWAP CALL FAILED");
        });
      });
    });

    it("Redeems Exact Set For Token", async () => {
      // Output token is USDC
      const outputToken = setV2Setup.usdc;

      // Generate call data for swap from weth
      const outputTokenAmount = ether(1000);
      const wethAmount = ether(1);
      const amountSetToken = 1;
      const amountSetTokenWei = ether(amountSetToken);
      const outputSwapQuote = getUniswapV2Quote(
        setV2Setup.weth.address,
        wethAmount,
        setV2Setup.usdc.address,
        outputTokenAmount,
      );

      const positions = await setToken.getPositions();
      const positionSwapQuotes: ZeroExSwapQuote[] = positions.map(position =>
        getUniswapV2Quote(
          position.component,
          position.unit.mul(amountSetToken),
          setV2Setup.weth.address,
          wethAmount.div(2),
        ),
      );

      const exchangeIssuanceZeroEx = await subject();
      await setV2Setup.approveAndIssueSetToken(setToken, amountSetTokenWei, user.address);
      await exchangeIssuanceZeroEx.approveSetToken(setToken.address);
      await setToken.connect(user.wallet).approve(exchangeIssuanceZeroEx.address, MAX_UINT_256, { gasPrice: 0 });
      // Fund the Exchange mock with tokens to be traded into (weth and usdc)
      await setV2Setup.weth.transfer(zeroExMock.address, wethAmount);
      await setV2Setup.usdc.transfer(zeroExMock.address, outputTokenAmount);

      const initialBalanceOfSet = await setToken.balanceOf(user.address);
      const initialUsdcBalance = await setV2Setup.usdc.balanceOf(user.address);
      exchangeIssuanceZeroEx.connect(user.wallet).redeemExactSetForToken(
        setToken.address,
        outputToken.address,
        outputSwapQuote,
        amountSetTokenWei,
        outputTokenAmount,
        positionSwapQuotes,
      );

      const finalSetBalance = await setToken.balanceOf(user.address);
      const finalUsdcBalance = await setV2Setup.usdc.balanceOf(user.address);
      const expectedSetBalance = initialBalanceOfSet.sub(amountSetTokenWei);
      const expectedUsdcBalance = initialUsdcBalance.add(outputTokenAmount);
      expect(finalSetBalance).to.eq(expectedSetBalance);
      expect(finalUsdcBalance).to.eq(expectedUsdcBalance);
    });
  });
});<|MERGE_RESOLUTION|>--- conflicted
+++ resolved
@@ -32,11 +32,7 @@
 
 describe("ExchangeIssuanceZeroEx", async () => {
   let owner: Account;
-<<<<<<< HEAD
   let user: Account;
-=======
-
->>>>>>> f59256af
   let setV2Setup: SetFixture;
   let zeroExMock: ZeroExExchangeProxyMock;
   let deployer: DeployHelper;
@@ -238,22 +234,6 @@
         );
       };
 
-<<<<<<< HEAD
-    it("Issue Exact Set from Input Token", async () => {
-      const inputToken = setV2Setup.dai;
-
-      // Generate call data for swap to weth
-      const inputTokenAmount = ether(1000);
-      const wethAmount = ether(1);
-      const amountSetToken = 1;
-      const amountSetTokenWei = ether(amountSetToken);
-      const inputSwapQuote = getUniswapV2Quote(
-        setV2Setup.dai.address,
-        inputTokenAmount,
-        setV2Setup.weth.address,
-        wethAmount,
-      );
-=======
       beforeEach(async () => {
         initializeSubjectVariables();
         await exchangeIssuanceZeroEx.approveSetToken(setToken.address);
@@ -262,7 +242,6 @@
         await wbtc.transfer(zeroExMock.address, wbtcUnits.mul(subjectAmountSetToken));
         await dai.transfer(zeroExMock.address, daiUnits.mul(subjectAmountSetToken));
       });
->>>>>>> f59256af
 
       async function subject(): Promise<ContractTransaction> {
         return await exchangeIssuanceZeroEx.issueExactSetFromToken(
