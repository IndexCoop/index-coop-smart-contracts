import "module-alias/register";
import { BigNumber, BigNumberish, Signer } from "ethers";
import { network } from "hardhat";
import { Address } from "@utils/types";
import { SetToken } from "@utils/contracts/setV2";
import DeployHelper from "@utils/deploys";
import { ether } from "@utils/index";
import { ethers } from "hardhat";

import { getAccounts, getWaffleExpect } from "@utils/index";
import {
  BaseManagerV2,
  FixedRebalanceExtension,
  INotionalTradeModule,
  INotionalTradeModule__factory,
  SetToken__factory,
  IWrappedfCashComplete__factory,
  IWrappedfCashFactory,
  IWrappedfCashFactory__factory,
  IERC20__factory,
  IERC20,
  ICErc20__factory,
  INotionalProxy,
  INotionalProxy__factory,
} from "../../../typechain";
import { ONE_MONTH_IN_SECONDS, ZERO } from "@utils/constants";
import { PRODUCTION_ADDRESSES } from "./addresses";
import { impersonateAccount } from "./utils";

const expect = getWaffleExpect();

const { parseUnits, parseEther } = ethers.utils;

if (process.env.INTEGRATIONTEST) {
  describe("FixedRebalanceExtension", () => {
    let deployer: DeployHelper;
    let operator: Signer;
    let user: Signer;
    let setToken: SetToken;
    let notionalTradeModule: INotionalTradeModule;
    let componentMaturities: number[];
    let componentPositions: any[];
    let notionalProxy: INotionalProxy;
    let wrappedfCashFactory: IWrappedfCashFactory;

    let threeMonthComponent = "0x6Af2a72FB8DeF29cF2cEcc41097EE750C031E5af";
    let sixMonthComponent = "0x8220fA35c63A5e8F1c029f9bb0cbb0292d30b8C4";

    const addresses = PRODUCTION_ADDRESSES;

    let snapshotId: number;

    beforeEach(async () => {
      snapshotId = await network.provider.send("evm_snapshot", []);
      const [userAccount] = await getAccounts();
      user = userAccount.wallet;
      setToken = SetToken__factory.connect(addresses.tokens.fixedDai, user);
      const operatorAddress = await setToken.manager();
      operator = await impersonateAccount(operatorAddress);
      wrappedfCashFactory = IWrappedfCashFactory__factory.connect(
        addresses.lending.notional.wrappedfCashFactory,
        operator,
      );

      notionalProxy = INotionalProxy__factory.connect(
        addresses.lending.notional.notionalV2,
        operator,
      );
      notionalTradeModule = INotionalTradeModule__factory.connect(
        addresses.setFork.notionalTradeModule,
        operator,
      );

      componentMaturities = await Promise.all(
        (await setToken.getComponents()).map(c => {
          const wrappedfCash = IWrappedfCashComplete__factory.connect(c, operator);
          return wrappedfCash.getMaturity();
        }),
      );

      componentPositions = await setToken.getPositions();

      setToken.connect(operator);

      deployer = new DeployHelper(operator);
    });

    afterEach(async () => {
      await network.provider.send("evm_revert", [snapshotId]);
    });

    // async function logPositions(label: string) {
    //   const positionsAfter = await setToken.getPositions();
    //   console.log(
    //     label,
    //     positionsAfter.map((p: any) => {
    //       return {
    //         component: p.component,
    //         unit: p.unit.toString(),
    //       };
    //     }),
    //   );
    // }

    describe("When token control is transferred to manager contract", () => {
      let baseManagerV2: BaseManagerV2;

      beforeEach(async () => {
        baseManagerV2 = await deployer.manager.deployBaseManagerV2(
          setToken.address,
          await operator.getAddress(),
          await operator.getAddress(),
        );
        await baseManagerV2.authorizeInitialization();
      });
      describe("When extension is deployed", () => {
        let rebalanceExtension: FixedRebalanceExtension;
        let validMaturities: BigNumberish[];
        let maturities: BigNumberish[];
        let allocations: BigNumberish[];
        let underlyingToken: Address;
        let assetToken: Address;
        let currencyId: number;
        let assetTokenContract: IERC20;
        let threeMonthAllocation: BigNumber;
        let sixMonthAllocation: BigNumber;
        beforeEach(async () => {
          underlyingToken = addresses.tokens.dai;
          assetToken = addresses.tokens.cDAI;
          assetTokenContract = IERC20__factory.connect(assetToken, operator);
          const maturitiesMonths = [3, 6];
          maturities = maturitiesMonths.map(m => ONE_MONTH_IN_SECONDS.mul(m));
          validMaturities = maturities;
          sixMonthAllocation = ether(0.75);
          threeMonthAllocation = ether(0.25);
          allocations = [threeMonthAllocation, sixMonthAllocation];
          rebalanceExtension = await deployer.extensions.deployFixedRebalanceExtension(
            baseManagerV2.address,
            setToken.address,
            addresses.setFork.notionalTradeModule,
            notionalProxy.address,
            wrappedfCashFactory.address,
            underlyingToken,
            assetTokenContract.address,
            maturities,
            allocations,
            validMaturities,
          );
          await baseManagerV2.connect(operator).addExtension(rebalanceExtension.address);
          currencyId = await rebalanceExtension.currencyId();
        });

        describe("#getAbsoluteMaturities", () => {
          function subject() {
            return rebalanceExtension.getAbsoluteMaturities();
          }
<<<<<<< HEAD
          it("should return the correct maturities", async () => {
=======
          it("should have the same members as componentMaturities", async () => {
>>>>>>> 656c62bc
            const absoluteMaturities = (await subject()).map((bn: any) => bn.toNumber());
            expect(absoluteMaturities).to.have.same.members(componentMaturities);
          });
        });

        describe("#setValidMaturities", () => {
          let subjectMaturities: BigNumberish[];
          let caller: Signer;
          beforeEach(() => {
            subjectMaturities = [ONE_MONTH_IN_SECONDS.mul(3)];
          });

          function subject() {
            return rebalanceExtension.connect(caller).setValidMaturities(subjectMaturities);
          }

          describe("when the caller is not the operator", () => {
            beforeEach(async () => {
              caller = user;
            });
            it("should revert", async () => {
              await expect(subject()).to.be.revertedWith("Must be operator");
            });
          });
          describe("when the caller is the operator", () => {
            beforeEach(async () => {
              caller = operator;
            });
            it("should not revert", async () => {
              await subject();
            });
            it("should set valid maturities correctly", async () => {
              await subject();
              const validMaturities = await rebalanceExtension.getValidMaturities();
              expect(validMaturities).to.deep.equal(subjectMaturities);
            });
            describe("when the maturities are ordered incorrectly", () => {
              beforeEach(async () => {
                subjectMaturities = [ONE_MONTH_IN_SECONDS.mul(3), ONE_MONTH_IN_SECONDS];
              });
              it("should revert", async () => {
                await expect(subject()).to.be.revertedWith(
                  "validMaturities must be in ascending order",
                );
              });
            });
          });
        });

        describe("#setMaturities", () => {
          let subjectMaturities: BigNumberish[];
          let subjectAllocations: BigNumberish[];
          let caller: Signer;
          beforeEach(() => {
            subjectMaturities = [ONE_MONTH_IN_SECONDS.mul(6), ONE_MONTH_IN_SECONDS.mul(3)];
            subjectAllocations = [ether(0.5), ether(0.5)];
          });

          function subject() {
            return rebalanceExtension
              .connect(caller)
              .setAllocations(subjectMaturities, subjectAllocations);
          }

          describe("when the caller is not the operator", () => {
            beforeEach(async () => {
              caller = user;
            });
            it("should revert", async () => {
              await expect(subject()).to.be.revertedWith("Must be operator");
            });
          });
          describe("when the caller is the owner", () => {
            beforeEach(async () => {
              caller = operator;
            });
            it("should not revert", async () => {
              await subject();
            });
            it("should set maturities correctly", async () => {
              await subject();
              const [maturities] = await rebalanceExtension.getAllocations();
              expect(maturities).to.deep.equal(subjectMaturities);
            });

            it("should set allocations correctly", async () => {
              await subject();
              const [, allocations] = await rebalanceExtension.getAllocations();
              expect(allocations).to.deep.equal(subjectAllocations);
            });
          });
        });
        describe("#rebalance", () => {
          const subjectShare = parseEther("1");
          let subjectMinPositions: BigNumber[];
          beforeEach(async () => {
            subjectMinPositions = [parseUnits("0.45", 8), parseUnits("0.45", 8)];
          });
          function subject() {
            return rebalanceExtension.rebalance(subjectShare, subjectMinPositions);
          }

          async function checkAllocation() {
            const totalValue = parseUnits("100", 8);
            const tolerance = parseUnits("0.75", 8);
            expect(await setToken.getDefaultPositionRealUnit(assetToken)).to.lt(10000);
            expect(await setToken.getDefaultPositionRealUnit(sixMonthComponent)).to.gt(
              totalValue
                .mul(sixMonthAllocation)
                .div(ether(1))
                .sub(tolerance),
            );
            expect(await setToken.getDefaultPositionRealUnit(sixMonthComponent)).to.lt(
              totalValue
                .mul(sixMonthAllocation)
                .div(ether(1))
                .add(tolerance),
            );
            expect(await setToken.getDefaultPositionRealUnit(threeMonthComponent)).to.gt(
              totalValue
                .mul(threeMonthAllocation)
                .div(ether(1))
                .sub(tolerance),
            );
            expect(await setToken.getDefaultPositionRealUnit(threeMonthComponent)).to.lt(
              totalValue
                .mul(threeMonthAllocation)
                .div(ether(1))
                .add(tolerance),
            );
          }
          [false, true].forEach(tradeViaUnderlying => {
            describe(`When trading via the ${
              tradeViaUnderlying ? "underlying" : "asset"
            } token`, () => {
              beforeEach(async () => {
                await rebalanceExtension
                  .connect(operator)
                  .setTradeViaUnderlying(tradeViaUnderlying);
                await notionalTradeModule
                  .connect(operator)
                  .setRedeemToUnderlying(setToken.address, tradeViaUnderlying);
              });
              describe("when minPositions  are too high", () => {
                beforeEach(async () => {
                  await setToken.connect(operator).setManager(baseManagerV2.address);
                  subjectMinPositions = [parseUnits("100", 8), parseUnits("100", 8)];
                });
                it("should revert", async () => {
                  await expect(subject()).to.be.revertedWith("Position below min");
                });
              });

              describe("when allocations are unchanged", () => {
                beforeEach(async () => {
                  await setToken.connect(operator).setManager(baseManagerV2.address);
                });
                it("should adjust the allocations correctly", async () => {
                  await subject();
                  await checkAllocation();
                });
              });

              describe("when 3 month position has expired", () => {
                let threeMonthComponentBefore: string;
                let sixMonthComponentBefore: string;
                beforeEach(async () => {
                  threeMonthComponentBefore = threeMonthComponent;
                  sixMonthComponentBefore = sixMonthComponent;

                  subjectMinPositions = [parseUnits("0.45", 8), parseUnits("0.45", 8)];
                  await setToken.connect(operator).setManager(baseManagerV2.address);
                  const maturity = await IWrappedfCashComplete__factory.connect(
                    threeMonthComponent,
                    operator,
                  ).getMaturity();
                  await network.provider.send("evm_setNextBlockTimestamp", [maturity + 1]);
                  await network.provider.send("evm_mine"); // this on

                  await notionalProxy.initializeMarkets(currencyId, false);
                  await notionalTradeModule.redeemMaturedPositions(setToken.address);

                  threeMonthComponent = sixMonthComponent;

                  const sixMonthAbsoluteMaturity = await rebalanceExtension.relativeToAbsoluteMaturity(
                    ONE_MONTH_IN_SECONDS.mul(6),
                  );
                  sixMonthComponent = await wrappedfCashFactory.computeAddress(
                    currencyId,
                    sixMonthAbsoluteMaturity,
                  );
                });
                afterEach(() => {
                  threeMonthComponent = threeMonthComponentBefore;
                  sixMonthComponent = sixMonthComponentBefore;
                });
                it("should adjust the allocations correctly", async () => {
                  await subject();
                  await checkAllocation();
                });
              });

              describe("when allocation was changed", () => {
                beforeEach(async () => {
                  await setToken.connect(operator).setManager(baseManagerV2.address);
                  threeMonthAllocation = ether(0.5);
                  sixMonthAllocation = ether(0.5);
                  const maturities = [ONE_MONTH_IN_SECONDS.mul(6), ONE_MONTH_IN_SECONDS.mul(3)];
                  const allocations = [sixMonthAllocation, threeMonthAllocation];
                  await rebalanceExtension
                    .connect(operator)
                    .setAllocations(maturities, allocations);
                });
                it("should adjust the allocations correctly", async () => {
                  await subject();
                  await checkAllocation();
                });
              });

              describe("when fcash position was reduced", () => {
                const redeemPositionIndex = 1;
                beforeEach(async () => {
                  await notionalTradeModule
                    .connect(operator)
                    .redeemFixedFCashForToken(
                      setToken.address,
                      currencyId,
                      componentMaturities[redeemPositionIndex],
                      componentPositions[redeemPositionIndex].unit,
                      tradeViaUnderlying ? underlyingToken : assetToken,
                      0,
                    );
                  await setToken.connect(operator).setManager(baseManagerV2.address);
                });
                it("should adjust the allocations correctly", async () => {
                  await subject();
                  await checkAllocation();
                });
              });
              describe("when fcash position was moved", () => {
                const redeemPositionIndex = 1;
                beforeEach(async () => {
                  await notionalTradeModule
                    .connect(operator)
                    .redeemFixedFCashForToken(
                      setToken.address,
                      currencyId,
                      componentMaturities[redeemPositionIndex],
                      componentPositions[redeemPositionIndex].unit,
                      assetToken,
                      0,
                    );
                  const obtainedAssetTokenPosition = await setToken.getDefaultPositionRealUnit(
                    assetToken,
                  );
                  await notionalTradeModule
                    .connect(operator)
                    .mintFCashForFixedToken(
                      setToken.address,
                      currencyId,
                      componentMaturities[(redeemPositionIndex + 1) % 2],
                      0,
                      assetToken,
                      obtainedAssetTokenPosition,
                    );
                  await setToken.connect(operator).setManager(baseManagerV2.address);
                });
                it("should adjust the allocations correctly", async () => {
                  await subject();
                  await checkAllocation();
                });
              });
            });
          });
        });

        describe("#getUnderweightPositions", () => {
          function subject() {
            return rebalanceExtension.getUnderweightPositions();
          }
          it("should return correct values (6 months position should slightly be underweighted)", async () => {
            const [underweightPositions, , absoluteMaturities] = await subject();
            expect(underweightPositions[0]).to.equal(ZERO);
            expect(underweightPositions[1]).to.be.gt(ZERO);
            expect(absoluteMaturities.map((bn: BigNumber) => bn.toNumber())).to.have.same.members(
              componentMaturities,
            );
          });
          describe("when 3 month position was sold", () => {
            const redeemPositionIndex = 1;
            beforeEach(async () => {
              await notionalTradeModule
                .connect(operator)
                .redeemFixedFCashForToken(
                  setToken.address,
                  currencyId,
                  componentMaturities[redeemPositionIndex],
                  componentPositions[redeemPositionIndex].unit,
                  assetToken,
                  0,
                );
              await setToken.connect(operator).setManager(baseManagerV2.address);
            });
            it("should return correct values (both fCash positions should be underweighted)", async () => {
              const [underweightPositions, , absoluteMaturities] = await subject();
              expect(underweightPositions[0]).to.be.gt(ZERO);
              expect(underweightPositions[1]).to.be.gt(ZERO);
              expect(absoluteMaturities.map((bn: BigNumber) => bn.toNumber())).to.have.same.members(
                componentMaturities,
              );
            });
          });
        });

        describe("#getTotalAllocation", () => {
          function subject() {
            return rebalanceExtension.getTotalAllocation();
          }
          describe("when extension is set to trade via asset token (cToken)", () => {
            it("should return correct value (ca. 100 USD worth of cToken)", async () => {
              const totalFCashPosition = await subject();
              const expectedPositionInFCash = parseUnits("100", 8);
              const exchangeRate = await ICErc20__factory.connect(
                assetToken,
                operator,
              ).exchangeRateStored();
              const expectedTotalFCashPosition = expectedPositionInFCash
                .mul(parseUnits("1", 28))
                .div(exchangeRate);
              expect(totalFCashPosition).to.be.gt(expectedTotalFCashPosition.mul(95).div(100));
              expect(totalFCashPosition).to.be.lt(expectedTotalFCashPosition.mul(105).div(100));
            });
          });

          describe("when extension is set to trade via underlying token", () => {
            beforeEach(async () => {
              await rebalanceExtension.connect(operator).setTradeViaUnderlying(true);
            });
            it("should return correct value (ca. 100 USD worth of underlying)", async () => {
              const totalFCashPosition = await subject();
              const expectedTotalUnderlyingPosition = parseUnits("100", 18);
              expect(totalFCashPosition).to.be.gt(expectedTotalUnderlyingPosition.mul(95).div(100));
              expect(totalFCashPosition).to.be.lt(expectedTotalUnderlyingPosition.mul(105).div(100));
            });
          });
        });
      });
    });
  });
}<|MERGE_RESOLUTION|>--- conflicted
+++ resolved
@@ -154,11 +154,7 @@
           function subject() {
             return rebalanceExtension.getAbsoluteMaturities();
           }
-<<<<<<< HEAD
-          it("should return the correct maturities", async () => {
-=======
           it("should have the same members as componentMaturities", async () => {
->>>>>>> 656c62bc
             const absoluteMaturities = (await subject()).map((bn: any) => bn.toNumber());
             expect(absoluteMaturities).to.have.same.members(componentMaturities);
           });
