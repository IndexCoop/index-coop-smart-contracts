--- conflicted
+++ resolved
@@ -1,10 +1,6 @@
 {
   "name": "@setprotocol/index-coop-contracts",
-<<<<<<< HEAD
-  "version": "0.0.6",
-=======
   "version": "0.0.7",
->>>>>>> 5a3b40e2
   "description": "",
   "main": "dist",
   "types": "dist/types",
