--- conflicted
+++ resolved
@@ -45,14 +45,9 @@
     "test:fast": "TS_NODE_TRANSPILE_ONLY=1 npx hardhat test --network localhost --no-compile",
     "test:fast:compile": "TS_NODE_TRANSPILE_ONLY=1 npx hardhat test --network localhost",
     "test:fork": "FORK=true npx hardhat test",
-<<<<<<< HEAD
-    "test:integration:polygon": "INTEGRATIONTEST=true VERBOSE=true NETWORK=polygon yarn clean && yarn build && yarn run test test/integration/polygon/**",
-    "test:integration:ethereum": "INTEGRATIONTEST=true VERBOSE=true yarn clean && yarn build && yarn run test test/integration/ethereum/**",
-=======
     "test:integration:polygon": "INTEGRATIONTEST=true VERBOSE=true yarn run test test/integration/polygon/**",
     "test:integration:optimism": "INTEGRATIONTEST=true VERBOSE=true yarn run test test/integration/optimism/**",
     "test:integration:ethereum": "INTEGRATIONTEST=true VERBOSE=true yarn run test test/integration/ethereum/**",
->>>>>>> bd70f3d4
     "test:clean": "yarn clean && yarn build && yarn test",
     "transpile": "tsc",
     "transpile-dist": "tsc -p tsconfig.dist.json",
