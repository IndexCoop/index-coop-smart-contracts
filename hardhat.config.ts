require("dotenv").config();

import { HardhatUserConfig } from "hardhat/config";
import { privateKeys } from "./utils/wallets";

import "@nomiclabs/hardhat-waffle";
import "hardhat-typechain";
import "solidity-coverage";
import "hardhat-deploy";
import "hardhat-contract-sizer";
import "./tasks";

const INTEGRATIONTEST_TIMEOUT = 600000;

const polygonForkingConfig = {
  url: process.env.POLYGON_RPC_URL ?? "",
  blockNumber: 25004110,
};

const optimismForkingConfig = {
  url: process.env.OPTIMISM_RPC_URL ?? "",
  blockNumber: 15275100,
};

const mainnetForkingConfig = {
  url: "https://eth-mainnet.alchemyapi.io/v2/" + process.env.ALCHEMY_TOKEN,
<<<<<<< HEAD
  blockNumber: process.env.LATESTBLOCK ? undefined : 16180859,
=======
  blockNumber: process.env.LATESTBLOCK ? undefined : 15981100,
>>>>>>> a607e7af
};

const forkingConfig =
  process.env.NETWORK === "polygon"
    ? polygonForkingConfig
    : process.env.NETWORK === "optimism"
    ? optimismForkingConfig
    : mainnetForkingConfig;

const mochaConfig = {
  timeout: process.env.INTEGRATIONTEST ? INTEGRATIONTEST_TIMEOUT : 50000,
} as Mocha.MochaOptions;

const gasOption =
  process.env.NETWORK === "polygon"
    ? {
        blockGasLimit: 20000000,
      }
    : process.env.NETWORK === "optimism"
    ? {
        blockGasLimit: 20000000,
      }
    : {
        gas: 12000000,
        blockGasLimit: 30000000,
      };

const config: HardhatUserConfig = {
  solidity: {
    compilers: [
      {
        version: "0.6.10",
        settings: { optimizer: { enabled: true, runs: 200 } }
      },
    ],
  },
  namedAccounts: {
    deployer: 0,
  },
  networks: {
    hardhat: {
      forking: process.env.FORK ? forkingConfig : undefined,
      accounts: getHardhatPrivateKeys(),
      // @ts-ignore
      timeout: INTEGRATIONTEST_TIMEOUT,
      initialBaseFeePerGas: 0,
      ...gasOption,
    },
    localhost: {
      url: "http://127.0.0.1:8545",
      // @ts-ignore
      timeout: INTEGRATIONTEST_TIMEOUT,
      ...gasOption,
    },
    kovan: {
      url: "https://kovan.infura.io/v3/" + process.env.INFURA_TOKEN,
      // @ts-ignore
      accounts: process.env.KOVAN_DEPLOY_PRIVATE_KEY
        ? [`0x${process.env.KOVAN_DEPLOY_PRIVATE_KEY}`]
        : undefined,
    },
    production: {
      url: "https://mainnet.infura.io/v3/" + process.env.INFURA_TOKEN,
      // @ts-ignore
      accounts: process.env.PRODUCTION_MAINNET_DEPLOY_PRIVATE_KEY
        ? [`0x${process.env.PRODUCTION_MAINNET_DEPLOY_PRIVATE_KEY}`]
        : undefined,
    },
  },
  mocha: mochaConfig,
  typechain: {
    outDir: "typechain",
    target: "ethers-v5",
  },
};

function getHardhatPrivateKeys() {
  return privateKeys.map((key) => {
    const TEN_MILLION_ETH = "10000000000000000000000000";
    return {
      privateKey: key,
      balance: TEN_MILLION_ETH,
    };
  });
}

export default config;<|MERGE_RESOLUTION|>--- conflicted
+++ resolved
@@ -24,11 +24,7 @@
 
 const mainnetForkingConfig = {
   url: "https://eth-mainnet.alchemyapi.io/v2/" + process.env.ALCHEMY_TOKEN,
-<<<<<<< HEAD
   blockNumber: process.env.LATESTBLOCK ? undefined : 16180859,
-=======
-  blockNumber: process.env.LATESTBLOCK ? undefined : 15981100,
->>>>>>> a607e7af
 };
 
 const forkingConfig =
