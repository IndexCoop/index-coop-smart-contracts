--- conflicted
+++ resolved
@@ -1,10 +1,7 @@
 // External Set Protocol Contracts
-<<<<<<< HEAD
 export { AaveLeverageModule } from "../../typechain/AaveLeverageModule";
 export { AaveV2 } from "../../typechain/AaveV2";
-=======
 export { AirdropModule } from "../../typechain/AirdropModule";
->>>>>>> 14f4e893
 export { BasicIssuanceModule } from "../../typechain/BasicIssuanceModule";
 export { Compound } from "../../typechain/Compound";
 export { Controller } from "../../typechain/Controller";
