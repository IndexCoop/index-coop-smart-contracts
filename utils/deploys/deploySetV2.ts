--- conflicted
+++ resolved
@@ -3,12 +3,9 @@
 import { Address } from "../types";
 import { convertLibraryNameToLinkId } from "../common";
 import {
-<<<<<<< HEAD
   AaveLeverageModule,
   AaveV2,
-=======
   AirdropModule,
->>>>>>> 14f4e893
   BasicIssuanceModule,
   Compound,
   CompoundLeverageModule,
@@ -27,12 +24,9 @@
 } from "../contracts/setV2";
 import { WETH9, StandardTokenMock } from "../contracts/index";
 import { ether } from "../common";
-<<<<<<< HEAD
 import { AaveLeverageModule__factory } from "../../typechain/factories/AaveLeverageModule__factory";
 import { AaveV2__factory  } from "../../typechain/factories/AaveV2__factory";
-=======
 import { AirdropModule__factory } from "../../typechain/factories/AirdropModule__factory";
->>>>>>> 14f4e893
 import { BasicIssuanceModule__factory } from "../../typechain/factories/BasicIssuanceModule__factory";
 import { Controller__factory } from "../../typechain/factories/Controller__factory";
 import { Compound__factory } from "../../typechain/factories/Compound__factory";
@@ -208,7 +202,6 @@
     return await new StandardTokenMock__factory(this._deployerSigner).attach(token);
   }
 
-<<<<<<< HEAD
   public async deployAaveV2Lib(): Promise<AaveV2> {
     return await new AaveV2__factory(this._deployerSigner).deploy();
   }
@@ -236,9 +229,9 @@
       lendingPoolAddressesProvider,
       protocolDataProvider
     );
-=======
+  }
+
   public async deployAirdropModule(controller: Address): Promise<AirdropModule> {
     return await new AirdropModule__factory(this._deployerSigner).deploy(controller);
->>>>>>> 14f4e893
   }
 }