--- conflicted
+++ resolved
@@ -7,11 +7,7 @@
 import DeployAdapter from "./deployAdapters";
 import DeployExternalContracts from "./deployExternal";
 import DeployHooks from "./deployHooks";
-<<<<<<< HEAD
-import DeployViewers from "./deployViewers";
 import DeployStaking from "./deployStaking";
-=======
->>>>>>> 3b8e8af3
 
 export default class DeployHelper {
   public token: DeployToken;
@@ -21,11 +17,7 @@
   public adapters: DeployAdapter;
   public external: DeployExternalContracts;
   public hooks: DeployHooks;
-<<<<<<< HEAD
-  public viewers: DeployViewers;
   public staking: DeployStaking;
-=======
->>>>>>> 3b8e8af3
 
   constructor(deployerSigner: Signer) {
     this.token = new DeployToken(deployerSigner);
@@ -35,10 +27,6 @@
     this.adapters = new DeployAdapter(deployerSigner);
     this.external = new DeployExternalContracts(deployerSigner);
     this.hooks = new DeployHooks(deployerSigner);
-<<<<<<< HEAD
-    this.viewers = new DeployViewers(deployerSigner);
     this.staking = new DeployStaking(deployerSigner);
-=======
->>>>>>> 3b8e8af3
   }
 }