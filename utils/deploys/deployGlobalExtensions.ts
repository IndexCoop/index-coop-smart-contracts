import { Signer } from "ethers";
import { Address } from "../types";
import {
  GlobalBatchTradeExtension,
  GlobalClaimExtension,
  GlobalIssuanceExtension,
  GlobalStreamingFeeSplitExtension,
  GlobalTradeExtension,
  GlobalWrapExtension,
  GlobalAuctionRebalanceExtension
} from "../contracts/index";

import { GlobalBatchTradeExtension__factory } from "../../typechain/factories/GlobalBatchTradeExtension__factory";
import { GlobalClaimExtension__factory } from "../../typechain/factories/GlobalClaimExtension__factory";
import { GlobalIssuanceExtension__factory } from "../../typechain/factories/GlobalIssuanceExtension__factory";
import { GlobalStreamingFeeSplitExtension__factory } from "../../typechain/factories/GlobalStreamingFeeSplitExtension__factory";
import { GlobalTradeExtension__factory } from "../../typechain/factories/GlobalTradeExtension__factory";
import { GlobalWrapExtension__factory } from "../../typechain/factories/GlobalWrapExtension__factory";
import { GlobalAuctionRebalanceExtension__factory } from "../../typechain/factories/GlobalAuctionRebalanceExtension__factory";
<<<<<<< HEAD
import { GlobalOptimisticAuctionRebalanceExtension__factory } from "../../typechain/factories/GlobalOptimisticAuctionRebalanceExtension__factory";
=======
>>>>>>> ec7ce837

export default class DeployGlobalExtensions {
  private _deployerSigner: Signer;

  constructor(deployerSigner: Signer) {
    this._deployerSigner = deployerSigner;
  }

  public async deployGlobalBatchTradeExtension(
    managerCore: Address,
    tradeModule: Address,
    integrations: string[]
  ): Promise<GlobalBatchTradeExtension> {
    return await new GlobalBatchTradeExtension__factory(this._deployerSigner).deploy(
      managerCore,
      tradeModule,
      integrations
    );
  }

  public async deployGlobalClaimExtension(
    managerCore: Address,
    airdropModule: Address,
    claimModule: Address,
    integrationRegistry: Address
  ): Promise<GlobalClaimExtension> {
    return await new GlobalClaimExtension__factory(this._deployerSigner).deploy(
      managerCore,
      airdropModule,
      claimModule,
      integrationRegistry
    );
  }

  public async deployGlobalIssuanceExtension(
    managerCore: Address,
    basicIssuanceModule: Address
  ): Promise<GlobalIssuanceExtension> {
    return await new GlobalIssuanceExtension__factory(this._deployerSigner).deploy(
      managerCore,
      basicIssuanceModule,
    );
  }

  public async deployGlobalStreamingFeeSplitExtension(
    managerCore: Address,
    streamingFeeModule: Address
  ): Promise<GlobalStreamingFeeSplitExtension> {
    return await new GlobalStreamingFeeSplitExtension__factory(this._deployerSigner).deploy(
      managerCore,
      streamingFeeModule,
    );
  }

  public async deployGlobalTradeExtension(
    managerCore: Address,
    tradeModule: Address
  ): Promise<GlobalTradeExtension> {
    return await new GlobalTradeExtension__factory(this._deployerSigner).deploy(
      managerCore,
      tradeModule,
    );
  }

  public async deployGlobalWrapExtension(
    managerCore: Address,
    wrapModule: Address
  ): Promise<GlobalWrapExtension> {
    return await new GlobalWrapExtension__factory(this._deployerSigner).deploy(
      managerCore,
      wrapModule,
    );
  }

  public async deployGlobalAuctionRebalanceExtension(
    managerCore: Address,
    auctionModule: Address
  ): Promise<GlobalAuctionRebalanceExtension> {
    return await new GlobalAuctionRebalanceExtension__factory(this._deployerSigner).deploy(
      managerCore,
      auctionModule,
    );
  }
<<<<<<< HEAD

  public async deployGlobalOptimisticAuctionRebalanceExtension(
    managerCore: Address,
    auctionModule: Address
  ) {
    return await new GlobalOptimisticAuctionRebalanceExtension__factory(this._deployerSigner).deploy(
      { managerCore: managerCore, auctionModule: auctionModule }
    );
  }

=======
>>>>>>> ec7ce837
}<|MERGE_RESOLUTION|>--- conflicted
+++ resolved
@@ -6,6 +6,8 @@
   GlobalIssuanceExtension,
   GlobalStreamingFeeSplitExtension,
   GlobalTradeExtension,
+  GlobalWrapExtension,
+  GlobalAuctionRebalanceExtension
   GlobalWrapExtension,
   GlobalAuctionRebalanceExtension
 } from "../contracts/index";
@@ -17,10 +19,7 @@
 import { GlobalTradeExtension__factory } from "../../typechain/factories/GlobalTradeExtension__factory";
 import { GlobalWrapExtension__factory } from "../../typechain/factories/GlobalWrapExtension__factory";
 import { GlobalAuctionRebalanceExtension__factory } from "../../typechain/factories/GlobalAuctionRebalanceExtension__factory";
-<<<<<<< HEAD
 import { GlobalOptimisticAuctionRebalanceExtension__factory } from "../../typechain/factories/GlobalOptimisticAuctionRebalanceExtension__factory";
-=======
->>>>>>> ec7ce837
 
 export default class DeployGlobalExtensions {
   private _deployerSigner: Signer;
@@ -104,7 +103,6 @@
       auctionModule,
     );
   }
-<<<<<<< HEAD
 
   public async deployGlobalOptimisticAuctionRebalanceExtension(
     managerCore: Address,
@@ -115,6 +113,4 @@
     );
   }
 
-=======
->>>>>>> ec7ce837
 }