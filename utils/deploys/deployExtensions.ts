import { Signer, BigNumber } from "ethers";
import { Address, ContractSettings, MethodologySettings, ExecutionSettings, IncentiveSettings, ExchangeSettings, AaveContractSettings } from "../types";
import {
<<<<<<< HEAD
  AirdropExtension,
=======
  AaveLeverageStrategyExtension,
>>>>>>> 325c74db
  ExchangeIssuance,
  ExchangeIssuanceV2,
  FlexibleLeverageStrategyExtension,
  FeeSplitExtension,
  GIMExtension,
  GovernanceExtension,
  StreamingFeeSplitExtension
} from "../contracts/index";

<<<<<<< HEAD
import { AirdropExtension__factory } from "../../typechain/factories/AirdropExtension__factory";
=======
import { AaveLeverageStrategyExtension__factory } from "../../typechain/factories/AaveLeverageStrategyExtension__factory";
>>>>>>> 325c74db
import { ExchangeIssuance__factory } from "../../typechain/factories/ExchangeIssuance__factory";
import { ExchangeIssuanceV2__factory } from "../../typechain/factories/ExchangeIssuanceV2__factory";
import { FeeSplitExtension__factory } from "../../typechain/factories/FeeSplitExtension__factory";
import { FlexibleLeverageStrategyExtension__factory } from "../../typechain/factories/FlexibleLeverageStrategyExtension__factory";
import { GIMExtension__factory } from "../../typechain/factories/GIMExtension__factory";
import { GovernanceExtension__factory } from "../../typechain/factories/GovernanceExtension__factory";
import { StreamingFeeSplitExtension__factory } from "../../typechain/factories/StreamingFeeSplitExtension__factory";

export default class DeployExtensions {
  private _deployerSigner: Signer;

  constructor(deployerSigner: Signer) {
    this._deployerSigner = deployerSigner;
  }

  public async deployFeeSplitExtension(
    manager: Address,
    streamingFeeModule: Address,
    debtIssuanceModule: Address,
    operatorFeeSplit: BigNumber,
    operatorFeeRecipient: Address
  ): Promise<FeeSplitExtension> {
    return await new FeeSplitExtension__factory(this._deployerSigner).deploy(
      manager,
      streamingFeeModule,
      debtIssuanceModule,
      operatorFeeSplit,
      operatorFeeRecipient
    );
  }

  public async deployStreamingFeeSplitExtension(
    manager: Address,
    streamingFeeModule: Address,
    operatorFeeSplit: BigNumber,
    operatorFeeRecipient: Address,
  ): Promise<StreamingFeeSplitExtension> {
    return await new StreamingFeeSplitExtension__factory(this._deployerSigner).deploy(
      manager,
      streamingFeeModule,
      operatorFeeSplit,
      operatorFeeRecipient
    );
  }

  public async deployGovernanceExtension(
    manager: Address,
    governanceModule: Address,
  ): Promise<GovernanceExtension> {
    return await new GovernanceExtension__factory(this._deployerSigner).deploy(
      manager,
      governanceModule
    );
  }

  public async deployGIMExtension(
    manager: Address,
    generalIndexModule: Address,
  ): Promise<GIMExtension> {
    return await new GIMExtension__factory(this._deployerSigner).deploy(
      manager,
      generalIndexModule
    );
  }

  public async deployFlexibleLeverageStrategyExtension(
    manager: Address,
    contractSettings: ContractSettings,
    methdologySettings: MethodologySettings,
    executionSettings: ExecutionSettings,
    incentiveSettings: IncentiveSettings,
    exchangeNames: string[],
    exchangeSettings: ExchangeSettings[]
  ): Promise<FlexibleLeverageStrategyExtension> {
    return await new FlexibleLeverageStrategyExtension__factory(this._deployerSigner).deploy(
      manager,
      contractSettings,
      methdologySettings,
      executionSettings,
      incentiveSettings,
      exchangeNames,
      exchangeSettings,
    );
  }

  public async deployExchangeIssuance(
    wethAddress: Address,
    uniFactoryAddress: Address,
    uniRouterAddress: Address,
    sushiFactoryAddress: Address,
    sushiRouterAddress: Address,
    setControllerAddress: Address,
    basicIssuanceModuleAddress: Address,
  ): Promise<ExchangeIssuance> {
    return await new ExchangeIssuance__factory(this._deployerSigner).deploy(
      wethAddress,
      uniFactoryAddress,
      uniRouterAddress,
      sushiFactoryAddress,
      sushiRouterAddress,
      setControllerAddress,
      basicIssuanceModuleAddress
    );
  }

  public async deployExchangeIssuanceV2(
    wethAddress: Address,
    uniFactoryAddress: Address,
    uniRouterAddress: Address,
    sushiFactoryAddress: Address,
    sushiRouterAddress: Address,
    setControllerAddress: Address,
    basicIssuanceModuleAddress: Address,
  ): Promise<ExchangeIssuanceV2> {
    return await new ExchangeIssuanceV2__factory(this._deployerSigner).deploy(
      wethAddress,
      uniFactoryAddress,
      uniRouterAddress,
      sushiFactoryAddress,
      sushiRouterAddress,
      setControllerAddress,
      basicIssuanceModuleAddress
    );
  }

<<<<<<< HEAD
  public async deployAirdropExtension(manager: Address, airdropModule: Address): Promise<AirdropExtension> {
    return await new AirdropExtension__factory(this._deployerSigner).deploy(manager, airdropModule);
=======
  public async deployAaveLeverageStrategyExtension(
    manager: Address,
    contractSettings: AaveContractSettings,
    methdologySettings: MethodologySettings,
    executionSettings: ExecutionSettings,
    incentiveSettings: IncentiveSettings,
    exchangeNames: string[],
    exchangeSettings: ExchangeSettings[]
  ): Promise<AaveLeverageStrategyExtension> {
    return await new AaveLeverageStrategyExtension__factory(this._deployerSigner).deploy(
      manager,
      contractSettings,
      methdologySettings,
      executionSettings,
      incentiveSettings,
      exchangeNames,
      exchangeSettings,
    );
>>>>>>> 325c74db
  }
}<|MERGE_RESOLUTION|>--- conflicted
+++ resolved
@@ -1,11 +1,8 @@
 import { Signer, BigNumber } from "ethers";
 import { Address, ContractSettings, MethodologySettings, ExecutionSettings, IncentiveSettings, ExchangeSettings, AaveContractSettings } from "../types";
 import {
-<<<<<<< HEAD
+  AaveLeverageStrategyExtension,
   AirdropExtension,
-=======
-  AaveLeverageStrategyExtension,
->>>>>>> 325c74db
   ExchangeIssuance,
   ExchangeIssuanceV2,
   FlexibleLeverageStrategyExtension,
@@ -15,11 +12,8 @@
   StreamingFeeSplitExtension
 } from "../contracts/index";
 
-<<<<<<< HEAD
+import { AaveLeverageStrategyExtension__factory } from "../../typechain/factories/AaveLeverageStrategyExtension__factory";
 import { AirdropExtension__factory } from "../../typechain/factories/AirdropExtension__factory";
-=======
-import { AaveLeverageStrategyExtension__factory } from "../../typechain/factories/AaveLeverageStrategyExtension__factory";
->>>>>>> 325c74db
 import { ExchangeIssuance__factory } from "../../typechain/factories/ExchangeIssuance__factory";
 import { ExchangeIssuanceV2__factory } from "../../typechain/factories/ExchangeIssuanceV2__factory";
 import { FeeSplitExtension__factory } from "../../typechain/factories/FeeSplitExtension__factory";
@@ -145,10 +139,10 @@
     );
   }
 
-<<<<<<< HEAD
   public async deployAirdropExtension(manager: Address, airdropModule: Address): Promise<AirdropExtension> {
     return await new AirdropExtension__factory(this._deployerSigner).deploy(manager, airdropModule);
-=======
+  }
+  
   public async deployAaveLeverageStrategyExtension(
     manager: Address,
     contractSettings: AaveContractSettings,
@@ -167,6 +161,5 @@
       exchangeNames,
       exchangeSettings,
     );
->>>>>>> 325c74db
   }
 }