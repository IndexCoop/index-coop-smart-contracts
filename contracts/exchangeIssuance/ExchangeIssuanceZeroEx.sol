/*
    Copyright 2021 Index Cooperative
    Licensed under the Apache License, Version 2.0 (the "License");
    you may not use this file except in compliance with the License.
    You may obtain a copy of the License at
    http://www.apache.org/licenses/LICENSE-2.0
    Unless required by applicable law or agreed to in writing, software
    distributed under the License is distributed on an "AS IS" BASIS,
    WITHOUT WARRANTIES OR CONDITIONS OF ANY KIND, either express or implied.
    See the License for the specific language governing permissions and
    limitations under the License.
    SPDX-License-Identifier: Apache License, Version 2.0
*/
pragma solidity 0.6.10;
pragma experimental ABIEncoderV2;

import { Address } from "@openzeppelin/contracts/utils/Address.sol";
import { IERC20 } from "@openzeppelin/contracts/token/ERC20/IERC20.sol";
import { Math } from "@openzeppelin/contracts/math/Math.sol";
import { SafeERC20 } from "@openzeppelin/contracts/token/ERC20/SafeERC20.sol";
import { SafeMath } from "@openzeppelin/contracts/math/SafeMath.sol";
import { Ownable } from "@openzeppelin/contracts/access/Ownable.sol";
import { ReentrancyGuard } from "@openzeppelin/contracts/utils/ReentrancyGuard.sol";

import { IBasicIssuanceModule } from "../interfaces/IBasicIssuanceModule.sol";
import { IController } from "../interfaces/IController.sol";
import { ISetToken } from "../interfaces/ISetToken.sol";
import { IWETH } from "../interfaces/IWETH.sol";
import { PreciseUnitMath } from "../lib/PreciseUnitMath.sol";

contract ExchangeIssuanceZeroEx is Ownable, ReentrancyGuard {

    using Address for address payable;
    using SafeMath for uint256;
    using PreciseUnitMath for uint256;
    using SafeERC20 for IERC20;
    using SafeERC20 for ISetToken;

    struct ZeroExSwapQuote {
        IERC20 sellToken;
        IERC20 buyToken;
        address spender;
        address payable swapTarget;
        bytes swapCallData;
        uint256 value;
        uint256 sellAmount;
    }

    /* ============ State Variables ============ */

    address public WETH;

    IController public immutable setController;
    IBasicIssuanceModule public immutable basicIssuanceModule;

    mapping(address => bool) allowedSwapTargets;

    /* ============ Events ============ */

    event ExchangeIssue(
        address indexed _recipient,     // The recipient address of the issued SetTokens
        ISetToken indexed _setToken,    // The issued SetToken
        IERC20 indexed _inputToken,     // The address of the input asset(ERC20/ETH) used to issue the SetTokens
        uint256 _amountInputToken,      // The amount of input tokens used for issuance
        uint256 _amountSetIssued        // The amount of SetTokens received by the recipient
    );

    event ExchangeRedeem(
        address indexed _recipient,     // The recipient address which redeemed the SetTokens
        ISetToken indexed _setToken,    // The redeemed SetToken
        IERC20 indexed _outputToken,    // The address of output asset(ERC20/ETH) received by the recipient
        uint256 _amountSetRedeemed,     // The amount of SetTokens redeemed for output tokens
        uint256 _amountOutputToken      // The amount of output tokens received by the recipient
    );

    event Refund(
        address indexed _recipient,     // The recipient address which redeemed the SetTokens
        uint256 _refundAmount           // The amount of ETH redunded to the recipient
    );

    event BoughtTokens(IERC20 sellToken, IERC20 buyToken, uint256 boughtAmount);


    /* ============ Modifiers ============ */

    modifier isSetToken(ISetToken _setToken) {
         require(setController.isSet(address(_setToken)), "ExchangeIssuance: INVALID SET");
         _;
    }

    constructor(
        address _weth,
        IController _setController,
        IBasicIssuanceModule _basicIssuanceModule,
        address[] memory _allowedSwapTargets
    )
        public
    {
        setController = _setController;
        basicIssuanceModule = _basicIssuanceModule;

        WETH = _weth;
        // Safe approve 0x contract address
        for (uint256 i = 0; i < _allowedSwapTargets.length; i++) {
            allowedSwapTargets[_allowedSwapTargets[i]] = true;
        }
    }

    /* ============ Public Functions ============ */

    /**
     * Adds given address to whitelist of allowed swap target contracts
     *
     * @param _swapTarget    Address of the swap target contract. (Usually ZeroEx ExchangeProxy)
     */
    function addAllowedSwapTarget(address _swapTarget) public onlyOwner {
        allowedSwapTargets[_swapTarget] = true;
    }

    /**
     * Removes given address from whitelist of allowed swap target contracts
     *
     * @param _swapTarget    Address of the swap target contract. (Usually ZeroEx ExchangeProxy)
     */
    function removeAllowedSwapTarget(address _swapTarget) public onlyOwner {
        allowedSwapTargets[_swapTarget] = false;
    }


    /**
     * Runs all the necessary approval functions required for a given ERC20 token.
     * This function can be called when a new token is added to a SetToken during a
     * rebalance.
     *
     * @param _token    Address of the token which needs approval
     */
    function approveToken(IERC20 _token) public {
        _safeApprove(_token, address(basicIssuanceModule), type(uint96).max);
    }

    /**
     * Runs all the necessary approval functions required for a list of ERC20 tokens.
     *
     * @param _tokens    Addresses of the tokens which need approval
     */
    function approveTokens(IERC20[] calldata _tokens) external {
        for (uint256 i = 0; i < _tokens.length; i++) {
            approveToken(_tokens[i]);
        }
    }

    /**
     * Runs all the necessary approval functions required before issuing
     * or redeeming a SetToken. This function need to be called only once before the first time
     * this smart contract is used on any particular SetToken.
     *
     * @param _setToken    Address of the SetToken being initialized
     */
    function approveSetToken(ISetToken _setToken) isSetToken(_setToken) external {
        address[] memory components = _setToken.getComponents();
        for (uint256 i = 0; i < components.length; i++) {
            // Check that the component does not have external positions
            require(
                _setToken.getExternalPositionModules(components[i]).length == 0,
                "ExchangeIssuance: EXTERNAL_POSITIONS_NOT_ALLOWED"
            );
            approveToken(IERC20(components[i]));
        }
    }

    /**
    * Issues an exact amount of SetTokens for given amount of input ERC20 tokens.
    * The excess amount of tokens is returned in an equivalent amount of ether.
    *
    * @param _setToken              Address of the SetToken to be issued
    * @param _inputToken              Address of the input token
    * @param _inputQuote             The encoded 0x transaction from the input token to WETH
    * @param _amountSetToken        Amount of SetTokens to issue
    * @param _maxAmountInputToken        Amount of SetTokens to issue
    * @param _componentQuotes                 The encoded 0x transactions to execute (WETH -> components).
    *
    * @return amountEthReturn       Amount of ether returned to the caller
    */
    function issueExactSetFromToken(
        ISetToken _setToken,
        IERC20 _inputToken,
        ZeroExSwapQuote memory _inputQuote,
        uint256 _amountSetToken,
        uint256 _maxAmountInputToken,
        ZeroExSwapQuote[] memory _componentQuotes
    )
        isSetToken(_setToken)
        external
        nonReentrant
        payable // Must attach ETH equal to the sum of the `value` fields from all the API responses.
        returns (uint256)
    {
        require(_amountSetToken > 0, "ExchangeIssuance: INVALID INPUTS");
        require(_setToken.getComponents().length == _componentQuotes.length, "Wrong number of component quotes");

        _inputToken.transferFrom(msg.sender, address(this), _maxAmountInputToken);

        uint256 maxAmountWETH;
        uint256 maxAmountETH = msg.value;
        if(address(_inputToken) == WETH){
            maxAmountWETH = _maxAmountInputToken;
        }
        else {
            uint256 inputTokenSpent;
            _safeApprove(_inputToken, _inputQuote.swapTarget, _maxAmountInputToken);

            if(_inputQuote.value > 0){
                maxAmountETH = maxAmountETH.sub(_inputQuote.value);
                require(maxAmountETH >= 0, "OVERSPENT NATIVE ETH");
            }

            (maxAmountWETH, inputTokenSpent) = _fillQuote(_inputQuote);
            require(inputTokenSpent <= _maxAmountInputToken, "OVERSPENT INPUTTOKEN");
            uint256 amountInputTokenReturn = _maxAmountInputToken.sub(inputTokenSpent);
            if (amountInputTokenReturn > 0) {
                _inputToken.transfer(msg.sender, amountInputTokenReturn);
            }
        }

        uint256 amountWethSpent = _issueExactSetFromWETH(_setToken, _amountSetToken, maxAmountWETH, maxAmountETH, _componentQuotes);
        uint256 amountEthReturn = maxAmountWETH.sub(amountWethSpent);
        if (amountEthReturn > 0) {
            IERC20(WETH).safeTransfer(msg.sender,  amountEthReturn);
        }

        emit ExchangeIssue(msg.sender, _setToken, _inputToken, _maxAmountInputToken, _amountSetToken);
        return amountWethSpent;
    }

    /**
    * Issues an exact amount of SetTokens for given amount of ETH.
    * The excess amount of tokens is returned in an equivalent amount of ether.
    *
    * @param _setToken              Address of the SetToken to be issued
    * @param _inputToken            Address of the input token
    * @param _inputSwap             The encoded 0x transaction from ETH to WETH.
    * @param _amountSetToken        Amount of SetTokens to issue
    * @param _maxAmountInputToken   Maximum amount of input tokens to be used to issue SetTokens. The unused
    *                               input tokens are returned as ether.
    * @param _swaps                 The encoded 0x transactions to execute (WETH -> components).
    *
    * @return amountEthReturn       Amount of ether returned to the caller
    */
    function issueExactSetFromETH(
        ISetToken _setToken,
        IERC20 _inputToken,
        ZeroExSwapQuote calldata _inputSwap,
        uint256 _amountSetToken,
        uint256 _maxAmountInputToken,
        ZeroExSwapQuote[] calldata _swaps
    )
        isSetToken(_setToken)
        external
        nonReentrant
        returns (uint256)
    {
        require(_amountSetToken > 0 && _maxAmountInputToken > 0, "ExchangeIssuance: INVALID INPUTS");
        // TODO: implement this
    }

    /**
     * Redeems an exact amount of SetTokens for an ERC20 token.
     * The SetToken must be approved by the sender to this contract.
     *
     * @param _setToken             Address of the SetToken being redeemed
     * @param _outputToken          Address of output token
     * @param _outputSwap           The encoded 0x transaction from WETH to output token.
     * @param _amountSetToken       Amount SetTokens to redeem
     * @param _minOutputReceive     Minimum amount of output token to receive
<<<<<<< HEAD
     * @param _componentQuotes      The encoded 0x transactions execute (components -> WETH).
=======
     * @param _swaps                The encoded 0x transactions execute (components -> WETH).
>>>>>>> c92c965d
     *
     * @return outputAmount         Amount of output tokens sent to the caller
     */
    function redeemExactSetForToken(
        ISetToken _setToken,
        IERC20 _outputToken,
        ZeroExSwapQuote calldata _outputSwap,
        uint256 _amountSetToken,
        uint256 _minOutputReceive,
        ZeroExSwapQuote[] calldata _swaps
    )
        isSetToken(_setToken)
        external
        nonReentrant
        returns (uint256)
    {
        require(_amountSetToken > 0, "ExchangeIssuance: INVALID INPUTS");
        require(_setToken.getComponents().length == _componentQuotes.length, "ExchangeIssuance: INVALID INPUTS");
        // Check output token address
        uint256 outputAmount;
        if (address(_outputToken) == WETH) {
            // Add condition check here that the WETH they will receive is more than _minOutputReceive
            // Redeem exact set token
            _redeemExactSet(_setToken, _amountSetToken);
            // Liquidate components for WETH
            outputAmount = _fillQuotes(_componentQuotes);
            // Add condition check here that the outputAmount is greater than _minOutputReceive
        } else {
            // Add condition check here that the WETH they will receive is more than _minOutputReceive
            // Redeem exact set token
            _redeemExactSet(_setToken, _amountSetToken);
            // Liquidate components for WETH
            uint256 outputEth = _fillQuotes(_componentQuotes);
            // Swap WETH for output token
            outputAmount = _fillQuote(_outputQuote);
            // Add condition check here that the outputAmount is greater than _minOutputReceive
        }

        // Transfer sender output token
        _outputToken.safeTransfer(msg.sender, outputAmount);
        // Emit event
        emit ExchangeRedeem(msg.sender, _setToken, _outputToken, _amountSetToken, outputAmount);
        // Return output amount
        return outputAmount;
    }

    /**
     * Redeems an exact amount of SetTokens for ETH.
     * The SetToken must be approved by the sender to this contract.
     *
     * @param _setToken             Address of the SetToken being redeemed
     * @param _outputToken          Address of output token
     * @param _outputSwap           The encoded 0x transaction from WETH to ETH.
     * @param _amountSetToken       Amount SetTokens to redeem
     * @param _minOutputReceive     Minimum amount of output token to receive
     * @param _swaps                The encoded 0x transactions to execute (components -> WETH).
     *
     * @return outputAmount         Amount of output tokens sent to the caller
     */
    function redeemExactSetForETH(
        ISetToken _setToken,
        IERC20 _outputToken,
        ZeroExSwapQuote calldata _outputSwap,
        uint256 _amountSetToken,
        uint256 _minOutputReceive,
        ZeroExSwapQuote[] calldata _swaps
    )
        isSetToken(_setToken)
        external
        nonReentrant
        returns (uint256)
    {
        require(_amountSetToken > 0, "ExchangeIssuance: INVALID INPUTS");
        // TODO: implement this
    }

    /**
     * Returns an estimated amount of SetToken that can be issued given an amount of input ERC20 token.
     *
     * @param _setToken         Address of the SetToken being issued
     * @param _amountInput      Amount of the input token to spend
     * @param _inputToken       Address of input token.
     *
     * @return                  Estimated amount of SetTokens that will be received
     */
    function getEstimatedIssueSetAmount(
        ISetToken _setToken,
        IERC20 _inputToken,
        uint256 _amountInput
    )
        isSetToken(_setToken)
        external
        view
        returns (uint256)
    {
        require(_amountInput > 0, "ExchangeIssuance: INVALID INPUTS");
        // TODO: implement this
    }

    /**
    * Returns the amount of input ERC20 tokens required to issue an exact amount of SetTokens.
    *
    * @param _setToken          Address of the SetToken being issued
    * @param _amountSetToken    Amount of SetTokens to issue
    *
    * @return                   Amount of tokens needed to issue specified amount of SetTokens
    */
    function getAmountInToIssueExactSet(
        ISetToken _setToken,
        IERC20 _inputToken,
        uint256 _amountSetToken
    )
        isSetToken(_setToken)
        external
        view
        returns(uint256)
    {
        require(_amountSetToken > 0, "ExchangeIssuance: INVALID INPUTS");
        // TODO: implement this
    }

    /**
     * Returns amount of output ERC20 tokens received upon redeeming a given amount of SetToken.
     *
     * @param _setToken             Address of SetToken to be redeemed
     * @param _amountSetToken       Amount of SetToken to be redeemed
     * @param _outputToken          Address of output token
     *
     * @return                      Estimated amount of ether/erc20 that will be received
     */
    function getAmountOutOnRedeemSet(
        ISetToken _setToken,
        address _outputToken,
        uint256 _amountSetToken
    )
        isSetToken(_setToken)
        external
        view
        returns (uint256)
    {
        require(_amountSetToken > 0, "ExchangeIssuance: INVALID INPUTS");
        // TODO: implement this
    }

    /**
     * Sets a max approval limit for an ERC20 token, provided the current allowance
     * is less than the required allownce.
     *
     * @param _token    Token to approve
     * @param _spender  Spender address to approve
     */
    function _safeApprove(IERC20 _token, address _spender, uint256 _requiredAllowance) internal {
        uint256 allowance = _token.allowance(address(this), _spender);
        if (allowance < _requiredAllowance) {
            _token.safeIncreaseAllowance(_spender, type(uint96).max - allowance);
        }
    }

    /**
     * Issues an exact amount of SetTokens using WETH.
     * Acquires SetToken components at the best price accross uniswap and sushiswap.
     * Uses the acquired components to issue the SetTokens.
     *
     * @param _setToken          Address of the SetToken being issued
     * @param _amountSetToken    Amount of SetTokens to be issued
     *
     */
    function _issueExactSetFromWETH(ISetToken _setToken, uint256 _amountSetToken, uint256 _maxAmountWeth, uint256 _maxAmountEthValue, ZeroExSwapQuote[] memory _quotes) internal returns (uint256 totalWethSpent) {
        ISetToken.Position[] memory positions = _setToken.getPositions();

        uint256 totalWethApproved = 0;
        uint256 totalEthValue = 0;

        for (uint256 i = 0; i < positions.length; i++) {
            ISetToken.Position memory position = positions[i];
            ZeroExSwapQuote memory quote = _quotes[i];
            require(position.component == address(quote.buyToken), "Component / Quote mismatch");
            require(address(quote.sellToken) ==  WETH, "Invalid Sell Token");

            totalWethApproved = totalWethApproved.add(quote.sellAmount);
            require(totalWethApproved <= _maxAmountWeth, "OVERAPPROVED WETH");
            _safeApprove(IERC20(WETH), quote.swapTarget, quote.sellAmount);

            if(quote.value > 0){
                totalEthValue = totalEthValue.add(quote.value);
                require(totalEthValue <= _maxAmountEthValue, "OVERSPENT NATIVE ETH");
            }

            (uint256 componentAmountBought, uint256 wethAmountSpent) = _fillQuote(quote);
            totalWethSpent = totalWethSpent.add(wethAmountSpent);
            // TODO: Check if we bought enough component to avoid attackers using left over tokens in contract to make up for insufficient purchase
            require(totalWethSpent <= _maxAmountWeth, "OVERSPENT WETH");
        }

        basicIssuanceModule.issue(_setToken, _amountSetToken, msg.sender);
    }

    /**
     * Execute a 0x Swap quote
     *
     * @param _quote      Swap quote as returned by 0x API
     *
     * @return boughtAmount  The amount of _quote.buyToken obtained
     * @return spentAmount  The amount of _quote.sellToken spent
     */
    function _fillQuote(
        ZeroExSwapQuote memory _quote
    )
        internal
        returns(uint256 boughtAmount, uint256 spentAmount)
    {
        require(allowedSwapTargets[_quote.swapTarget], "UNAUTHORISED SWAP TARGET");
        uint256 buyTokenBalanceBefore = _quote.buyToken.balanceOf(address(this));
        uint256 sellTokenBalanceBefore = _quote.sellToken.balanceOf(address(this));

        (bool success,) = _quote.swapTarget.call{value: _quote.value}(_quote.swapCallData);
        require(success, "SWAP_CALL_FAILED");

        // TODO: check if we want to do this / and how to do so savely
        // Refund any unspent protocol fees to the sender.
        // payable(msg.sender).transfer(address(this).balance);

<<<<<<< HEAD
    /**
     * Liquidates a given list of SetToken components for WETH.
     *
     * @param _swaps                An array containing ZeroExSwap swaps
     *
     * @return                      Total amount of WETH received after liquidating all SetToken components
     */
    function _fillQuotes(ZeroExSwap[] _swaps)
        internal
        returns (uint256)
    {
        uint256 sumEth = 0;
        for (uint256 i = 0; i < _swaps.length; i++) {
            _fillQuote(swaps[i]);
        }
        return sumEth;
    }

    /**
     * Swap tokens for exact amount of output tokens on a given DEX.
     *
     * @param _tokenIn      The address of the input token
     * @param _tokenOut     The address of the output token
     * @param _amountOut    The amount of output token required
     *
     * @return              The amount of input tokens spent
     */
    function _swapTokensForExactTokens(address _tokenIn, address _tokenOut, uint256 _amountOut) internal returns (uint256) {
        if (_tokenIn == _tokenOut) {
            return _amountOut;
        }
        // TODO: Implement execute swap
        return 0;
=======
        boughtAmount = _quote.buyToken.balanceOf(address(this)).sub(buyTokenBalanceBefore);
        spentAmount = sellTokenBalanceBefore.sub(_quote.sellToken.balanceOf(address(this)));
        emit BoughtTokens(_quote.sellToken, _quote.buyToken, boughtAmount);
>>>>>>> c92c965d
    }

    function _fillQuote(ZeroExSwap _quote) {
        (bool success,) = _quote.swapTarget.call{value: _quote.value}(_quote.swapCallData);
        require(success);
    }

    /**
     * Redeems a given amount of SetToken.
     *
     * @param _setToken     Address of the SetToken to be redeemed
     * @param _amount       Amount of SetToken to be redeemed
     */
    function _redeemExactSet(ISetToken _setToken, uint256 _amount) internal returns (uint256) {
        _setToken.safeTransferFrom(msg.sender, address(this), _amount);
        basicIssuanceModule.redeem(_setToken, _amount, address(this));
    }
}<|MERGE_RESOLUTION|>--- conflicted
+++ resolved
@@ -269,24 +269,20 @@
      *
      * @param _setToken             Address of the SetToken being redeemed
      * @param _outputToken          Address of output token
-     * @param _outputSwap           The encoded 0x transaction from WETH to output token.
+     * @param _outputQuote          The encoded 0x transaction from WETH to output token.
      * @param _amountSetToken       Amount SetTokens to redeem
      * @param _minOutputReceive     Minimum amount of output token to receive
-<<<<<<< HEAD
      * @param _componentQuotes      The encoded 0x transactions execute (components -> WETH).
-=======
-     * @param _swaps                The encoded 0x transactions execute (components -> WETH).
->>>>>>> c92c965d
      *
      * @return outputAmount         Amount of output tokens sent to the caller
      */
     function redeemExactSetForToken(
         ISetToken _setToken,
         IERC20 _outputToken,
-        ZeroExSwapQuote calldata _outputSwap,
+        ZeroExSwapQuote calldata _outputQuote,
         uint256 _amountSetToken,
         uint256 _minOutputReceive,
-        ZeroExSwapQuote[] calldata _swaps
+        ZeroExSwapQuote[] calldata _componentQuotes
     )
         isSetToken(_setToken)
         external
@@ -311,7 +307,7 @@
             // Liquidate components for WETH
             uint256 outputEth = _fillQuotes(_componentQuotes);
             // Swap WETH for output token
-            outputAmount = _fillQuote(_outputQuote);
+            (,outputAmount) = _fillQuote(_outputQuote);
             // Add condition check here that the outputAmount is greater than _minOutputReceive
         }
 
@@ -475,6 +471,24 @@
     }
 
     /**
+     * Liquidates a given list of SetToken components for WETH.
+     *
+     * @param _swaps                An array containing ZeroExSwap swaps
+     *
+     * @return                      Total amount of WETH received after liquidating all SetToken components
+     */
+    function _fillQuotes(ZeroExSwapQuote[] memory _swaps)
+        internal
+        returns (uint256)
+    {
+        uint256 sumEth = 0;
+        for (uint256 i = 0; i < _swaps.length; i++) {
+            _fillQuote(_swaps[i]);
+        }
+        return sumEth;
+    }
+
+    /**
      * Execute a 0x Swap quote
      *
      * @param _quote      Swap quote as returned by 0x API
@@ -498,51 +512,9 @@
         // TODO: check if we want to do this / and how to do so savely
         // Refund any unspent protocol fees to the sender.
         // payable(msg.sender).transfer(address(this).balance);
-
-<<<<<<< HEAD
-    /**
-     * Liquidates a given list of SetToken components for WETH.
-     *
-     * @param _swaps                An array containing ZeroExSwap swaps
-     *
-     * @return                      Total amount of WETH received after liquidating all SetToken components
-     */
-    function _fillQuotes(ZeroExSwap[] _swaps)
-        internal
-        returns (uint256)
-    {
-        uint256 sumEth = 0;
-        for (uint256 i = 0; i < _swaps.length; i++) {
-            _fillQuote(swaps[i]);
-        }
-        return sumEth;
-    }
-
-    /**
-     * Swap tokens for exact amount of output tokens on a given DEX.
-     *
-     * @param _tokenIn      The address of the input token
-     * @param _tokenOut     The address of the output token
-     * @param _amountOut    The amount of output token required
-     *
-     * @return              The amount of input tokens spent
-     */
-    function _swapTokensForExactTokens(address _tokenIn, address _tokenOut, uint256 _amountOut) internal returns (uint256) {
-        if (_tokenIn == _tokenOut) {
-            return _amountOut;
-        }
-        // TODO: Implement execute swap
-        return 0;
-=======
         boughtAmount = _quote.buyToken.balanceOf(address(this)).sub(buyTokenBalanceBefore);
         spentAmount = sellTokenBalanceBefore.sub(_quote.sellToken.balanceOf(address(this)));
         emit BoughtTokens(_quote.sellToken, _quote.buyToken, boughtAmount);
->>>>>>> c92c965d
-    }
-
-    function _fillQuote(ZeroExSwap _quote) {
-        (bool success,) = _quote.swapTarget.call{value: _quote.value}(_quote.swapCallData);
-        require(success);
     }
 
     /**
