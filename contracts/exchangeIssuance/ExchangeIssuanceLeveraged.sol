/*
    Copyright 2022 Index Cooperative

    Licensed under the Apache License, Version 2.0 (the "License");
    you may not use this file except in compliance with the License.
    You may obtain a copy of the License at
    http://www.apache.org/licenses/LICENSE-2.0
    Unless required by applicable law or agreed to in writing, software
    distributed under the License is distributed on an "AS IS" BASIS,
    WITHOUT WARRANTIES OR CONDITIONS OF ANY KIND, either express or implied.
    See the License for the specific language governing permissions and
    limitations under the License.

    SPDX-License-Identifier: Apache License, Version 2.0
*/
pragma solidity 0.6.10;
pragma experimental ABIEncoderV2;

import { Address } from "@openzeppelin/contracts/utils/Address.sol";
import { IERC20 } from "@openzeppelin/contracts/token/ERC20/IERC20.sol";
import { Math } from "@openzeppelin/contracts/math/Math.sol";
import { SafeERC20 } from "@openzeppelin/contracts/token/ERC20/SafeERC20.sol";
import { SafeMath } from "@openzeppelin/contracts/math/SafeMath.sol";
import { ReentrancyGuard } from "@openzeppelin/contracts/utils/ReentrancyGuard.sol";

import { IAToken } from "../interfaces/IAToken.sol";
import { IAaveLeverageModule } from "../interfaces/IAaveLeverageModule.sol";
import { IDebtIssuanceModule } from "../interfaces/IDebtIssuanceModule.sol";
import { IController } from "../interfaces/IController.sol";
import { ISetToken } from "../interfaces/ISetToken.sol";
import { IQuoter } from "../interfaces/IQuoter.sol";
import { IWETH } from "../interfaces/IWETH.sol";
import { PreciseUnitMath } from "../lib/PreciseUnitMath.sol";
import { UniSushiV2Library } from "../../external/contracts/UniSushiV2Library.sol";
import { FlashLoanReceiverBaseV2 } from "../../external/contracts/aaveV2/FlashLoanReceiverBaseV2.sol";
import { DEXAdapter } from "./DEXAdapter.sol";


<<<<<<< HEAD
=======




>>>>>>> d8e029c5
/**
 * @title ExchangeIssuance
 * @author Index Coop
 *
 * Contract for issuing and redeeming a leveraged Set Token
 * Supports all tokens with one collateral Position in the form of an AToken and one debt position
 * Both the collateral as well as the debt token have to be available for flashloand and be 
 * tradeable against each other on Sushi / Quickswap
 *
 */
contract ExchangeIssuanceLeveraged is ReentrancyGuard, FlashLoanReceiverBaseV2{

    using DEXAdapter for DEXAdapter.Addresses;
    using Address for address payable;
    using SafeMath for uint256;
    using PreciseUnitMath for uint256;
    using SafeERC20 for IERC20;
    using SafeERC20 for ISetToken;


    /* ============ Structs ============ */
    struct LeveragedTokenData {
        address collateralAToken;
        address collateralToken;
        uint256 collateralAmount;
        address debtToken;
        uint256 debtAmount;
    }


    struct DecodedParams {
        ISetToken setToken;
        uint256 setAmount;
        address originalSender;
        bool isIssuance;
        address paymentToken;
        uint256 limitAmount;
        LeveragedTokenData leveragedTokenData;
        DEXAdapter.SwapData collateralAndDebtSwapData;
        DEXAdapter.SwapData paymentTokenSwapData;
    }


    /* ============ Constants ============= */

    uint256 constant private MAX_UINT256 = type(uint256).max;
    uint256 public constant ROUNDING_ERROR_MARGIN = 2;

    /* ============ State Variables ============ */

    IController public immutable setController;
    IDebtIssuanceModule public immutable debtIssuanceModule;
    IAaveLeverageModule public immutable aaveLeverageModule;
    DEXAdapter.Addresses public addresses;

    /* ============ Events ============ */

    event ExchangeIssue(
        address indexed _recipient,     // The recipient address of the issued SetTokens
        ISetToken indexed _setToken,    // The issued SetToken
        address indexed _inputToken,     // The address of the input asset(ERC20/ETH) used to issue the SetTokens
        uint256 _amountInputToken,      // The amount of input tokens used for issuance
        uint256 _amountSetIssued        // The amount of SetTokens received by the recipient
    );

    event ExchangeRedeem(
        address indexed _recipient,     // The recipient address which redeemed the SetTokens
        ISetToken indexed _setToken,    // The redeemed SetToken
        address indexed _outputToken,    // The address of output asset(ERC20/ETH) received by the recipient
        uint256 _amountSetRedeemed,     // The amount of SetTokens redeemed for output tokens
        uint256 _amountOutputToken      // The amount of output tokens received by the recipient
    );

    /* ============ Modifiers ============ */

    modifier onlyLendingPool() {
         require(msg.sender == address(LENDING_POOL), "ExchangeIssuance: LENDING POOL ONLY");
         _;
    }

    modifier isValidPath(
        address[] memory _path,
        address _inputToken,
        address _outputToken
    )
    {
        if(_inputToken != _outputToken){
            require(
                _path[0] == _inputToken || (_inputToken == addresses.weth && _path[0] == DEXAdapter.ETH_ADDRESS),
                "ExchangeIssuance: INPUT_TOKEN_NOT_IN_PATH"
            );
            require(
                _path[_path.length-1] == _outputToken || (_outputToken == addresses.weth && _path[_path.length-1] == DEXAdapter.ETH_ADDRESS),
                "ExchangeIssuance: OUTPUT_TOKEN_NOT_IN_PATH"
            );
        }
        _;
    }


    /* ============ Constructor ============ */

    /**
    * Sets various contract addresses 
    * 
    * @param _weth                  Address of wrapped native token
    * @param _quickRouter           Address of quickswap router
    * @param _sushiRouter           Address of sushiswap router
    * @param _uniV3Router           Address of uniswap v3 router
    * @param _setController         SetToken controller used to verify a given token is a set
    * @param _debtIssuanceModule    DebtIssuanceModule used to issue and redeem tokens
    * @param _aaveLeverageModule    AaveLeverageModule to sync before every issuance / redemption
    * @param _aaveAddressProvider   Address of address provider for aaves addresses
    * @param _curveAddressProvider  Contract to get current implementation address of curve registry
    * @param _curveCalculator       Contract to calculate required input to receive given output in curve (for exact output swaps)
    */
    constructor(
        address _weth,
<<<<<<< HEAD
        IUniswapV2Router02 _quickRouter,
        IUniswapV2Router02 _sushiRouter,
        ISwapRouter _uniV3Router,
        IQuoter _quoter,
=======
        address _quickRouter,
        address _sushiRouter,
        address _uniV3Router,
>>>>>>> d8e029c5
        IController _setController,
        IDebtIssuanceModule _debtIssuanceModule,
        IAaveLeverageModule _aaveLeverageModule,
        address _aaveAddressProvider,
        address _curveAddressProvider,
        address _curveCalculator
    )
        public
<<<<<<< HEAD
        FlashLoanReceiverBaseV2(_addressProvider)
        DEXAdapter(_weth, _quickRouter, _sushiRouter, _uniV3Router, _quoter)
=======
        FlashLoanReceiverBaseV2(_aaveAddressProvider)
>>>>>>> d8e029c5
    {
        setController = _setController;
        debtIssuanceModule = _debtIssuanceModule;
        aaveLeverageModule = _aaveLeverageModule;

        addresses.weth = _weth;
        addresses.quickRouter = _quickRouter;
        addresses.sushiRouter = _sushiRouter;
        addresses.uniV3Router = _uniV3Router;
        addresses.curveAddressProvider = _curveAddressProvider;
        addresses.curveCalculator = _curveCalculator;
    }

    /* ============ External Functions ============ */


    /**
    * Returns the collateral / debt token addresses and amounts for a leveraged index 
    *
    * @param _setToken              Address of the SetToken to be issued / redeemed
    * @param _setAmount             Amount of SetTokens to issue / redeem
    * @param _isIssuance            Boolean indicating if the SetToken is to be issued or redeemed
    *
    * @return Struct containing the collateral / debt token addresses and amounts
    */
    function getLeveragedTokenData(
        ISetToken _setToken,
        uint256 _setAmount,
        bool _isIssuance
    )
        external 
        view
        returns (LeveragedTokenData memory)
    {
        return _getLeveragedTokenData(_setToken, _setAmount, _isIssuance);
    }

    /**
     * Runs all the necessary approval functions required for a given ERC20 token.
     * This function can be called when a new token is added to a SetToken during a
     * rebalance.
     *
     * @param _token    Address of the token which needs approval
     */
    function approveToken(IERC20 _token) external {
        _approveToken(_token);
    }

    /**
     * Gets the input cost of issuing a given amount of a set token. This
     * function is not marked view, but should be static called from frontends.
     * This constraint is due to the need to interact with the Uniswap V3 quoter
     * contract.
     *
     * @param _setToken                     the set token to issue
     * @param _setAmount                    amount of set tokens
     * @param _exchange                     exchange to use for swapping
     * @param _swapDataDebtForCollateral    swap data for the debt to collateral swap
     * @param _swapDataInputToken           swap data for the input token to collateral swap
     *
     * @return                              the amount of input tokens required to perfrom the issuance
     */
    function getIssueExactSet(
        ISetToken _setToken,
        uint256 _setAmount,
        Exchange _exchange,
        SwapData memory _swapDataDebtForCollateral,
        SwapData memory _swapDataInputToken
    )
        external
        returns (uint256)
    {
        aaveLeverageModule.sync(_setToken);
        LeveragedTokenData memory issueInfo = _getLeveragedTokenData(_setToken, _setAmount, true);        
        uint256 collateralOwed = issueInfo.collateralAmount.preciseMul(1.0009 ether);
        uint256 borrowSaleProceeds = _getAmountOut(_swapDataDebtForCollateral, _exchange, issueInfo.debtAmount);
        collateralOwed = collateralOwed.sub(borrowSaleProceeds);
        return _getAmountIn(_swapDataInputToken, _exchange, collateralOwed);
    }

    /**
     * Gets the proceeds of a redemption of a given amount of a set token. This
     * function is not marked view, but should be static called from frontends.
     * This constraint is due to the need to interact with the Uniswap V3 quoter
     * contract.
     *
     * @param _setToken                     the set token to issue
     * @param _setAmount                    amount of set tokens
     * @param _exchange                     exchange to use for swapping
     * @param _swapDataCollateralForDebt    swap data for the collateral to debt swap
     * @param _swapDataOutputToken          swap data for the collateral token to the output token
     *
     * @return                              amount of _outputToken that would be obtained from the redemption
     */
    function getRedeemExactSet(
        ISetToken _setToken,
        uint256 _setAmount,
        Exchange _exchange,
        SwapData memory _swapDataCollateralForDebt,
        SwapData memory _swapDataOutputToken
    )
        external
        returns (uint256)
    {
        aaveLeverageModule.sync(_setToken);
        LeveragedTokenData memory redeemInfo = _getLeveragedTokenData(_setToken, _setAmount, false);
        uint256 debtOwed = redeemInfo.debtAmount.preciseMul(1.0009 ether);
        uint256 debtPurchaseCost = _getAmountIn(_swapDataCollateralForDebt, _exchange, debtOwed);
        uint256 extraCollateral = redeemInfo.collateralAmount.sub(debtPurchaseCost);
        return _getAmountOut(_swapDataOutputToken, _exchange, extraCollateral);
    }

    /**
     * Trigger redemption of set token to pay the user with Eth
     *
     * @param _setToken                   Set token to redeem
     * @param _setAmount                  Amount to redeem
     * @param _minAmountOutputToken       Minimum amount of ETH to send to the user
     * @param _swapDataCollateralForDebt  Data (token path and fee levels) describing the swap from Collateral Token to Debt Token
     * @param _swapDataOutputToken        Data (token path and fee levels) describing the swap from Collateral Token to Eth
     */
    function redeemExactSetForETH(
        ISetToken _setToken,
        uint256 _setAmount,
        uint256 _minAmountOutputToken,
        DEXAdapter.SwapData memory _swapDataCollateralForDebt,
        DEXAdapter.SwapData memory _swapDataOutputToken
    )
        external
        nonReentrant
    {
        _initiateRedemption(
            _setToken,
            _setAmount,
            DEXAdapter.ETH_ADDRESS,
            _minAmountOutputToken,
            _swapDataCollateralForDebt,
            _swapDataOutputToken
        );
    }

    /**
     * Trigger redemption of set token to pay the user with an arbitrary ERC20 
     *
     * @param _setToken                   Set token to redeem
     * @param _setAmount                  Amount to redeem
     * @param _outputToken                Address of the ERC20 token to send to the user
     * @param _minAmountOutputToken       Minimum amount of output token to send to the user
     * @param _swapDataCollateralForDebt  Data (token path and fee levels) describing the swap from Collateral Token to Debt Token
     * @param _swapDataOutputToken        Data (token path and fee levels) describing the swap from Collateral Token to Output token
     */
    function redeemExactSetForERC20(
        ISetToken _setToken,
        uint256 _setAmount,
        address _outputToken,
        uint256 _minAmountOutputToken,
        DEXAdapter.SwapData memory _swapDataCollateralForDebt,
        DEXAdapter.SwapData memory _swapDataOutputToken
    )
        external
        nonReentrant
    {
        _initiateRedemption(
            _setToken,
            _setAmount,
            _outputToken,
            _minAmountOutputToken,
            _swapDataCollateralForDebt,
            _swapDataOutputToken
        );
    }

    /**
     * Trigger issuance of set token paying with any arbitrary ERC20 token
     *
     * @param _setToken                     Set token to issue
     * @param _setAmount                    Amount to issue
     * @param _inputToken                   Input token to pay with
     * @param _maxAmountInputToken          Maximum amount of input token to spend
     * @param _swapDataDebtForCollateral    Data (token addresses and fee levels) to describe the swap path from Debt to collateral token
     * @param _swapDataInputToken           Data (token addresses and fee levels) to describe the swap path from input to collateral token
     */
    function issueExactSetFromERC20(
        ISetToken _setToken,
        uint256 _setAmount,
        address _inputToken,
        uint256 _maxAmountInputToken,
        DEXAdapter.SwapData memory _swapDataDebtForCollateral,
        DEXAdapter.SwapData memory _swapDataInputToken
    )
        external
        nonReentrant
    {
        _initiateIssuance(
            _setToken,
            _setAmount,
            _inputToken,
            _maxAmountInputToken,
            _swapDataDebtForCollateral,
            _swapDataInputToken
        );
    }

    /**
     * Trigger issuance of set token paying with Eth
     *
     * @param _setToken                     Set token to issue
     * @param _setAmount                    Amount to issue
     * @param _swapDataDebtForCollateral    Data (token addresses and fee levels) to describe the swap path from Debt to collateral token
     * @param _swapDataInputToken           Data (token addresses and fee levels) to describe the swap path from eth to collateral token
     */
    function issueExactSetFromETH(
        ISetToken _setToken,
        uint256 _setAmount,
        DEXAdapter.SwapData memory _swapDataDebtForCollateral,
        DEXAdapter.SwapData memory _swapDataInputToken
    )
        external
        payable
        nonReentrant
    {
        _initiateIssuance(
            _setToken,
            _setAmount,
            DEXAdapter.ETH_ADDRESS,
            msg.value,
            _swapDataDebtForCollateral,
            _swapDataInputToken
        );
    }

    /**
     * This is the callback function that will be called by the AaveLending Pool after flashloaned tokens have been sent
     * to this contract.
     * After exiting this function the Lending Pool will attempt to transfer back the loaned tokens + interest. If it fails to do so
     * the whole transaction gets reverted
     *
     * @param assets     Addresses of all assets that were borrowed
     * @param amounts    Amounts that were borrowed
     * @param premiums   Interest to be paid on top of borrowed amount
     * @param initiator  Address that initiated the flashloan
     * @param params     Encoded bytestring of other parameters from the original contract call to be used downstream
     * 
     * @return Boolean indicating success of the operation (fixed to true otherwise the whole transaction would be reverted by lending pool)
     */
    function executeOperation(
        address[] memory assets,
        uint256[] memory amounts,
        uint256[] memory premiums,
        address initiator, 
        bytes memory params
    )
        external
        override 
        onlyLendingPool
        returns (bool)
    {
        require(initiator == address(this), "ExchangeIssuance: INVALID FLASHLOAN INITIATOR");
        require(assets.length == 1, "ExchangeIssuance: TOO MANY ASSETS");
        require(amounts.length == 1, "ExchangeIssuance: TOO MANY AMOUNTS");
        require(premiums.length == 1, "ExchangeIssuance: TOO MANY PREMIUMS");

        DecodedParams memory decodedParams = abi.decode(params, (DecodedParams));

        if(decodedParams.isIssuance){
            _performIssuance(assets[0], amounts[0], premiums[0], decodedParams);
        } else {
            _performRedemption(assets[0], amounts[0], premiums[0], decodedParams);
        }

        return true;
    }

    /**
     * Runs all the necessary approval functions required for a list of ERC20 tokens.
     *
     * @param _tokens    Addresses of the tokens which need approval
     */
    function approveTokens(IERC20[] memory _tokens) external {
        for (uint256 i = 0; i < _tokens.length; i++) {
            _approveToken(_tokens[i]);
        }
    }

    /**
     * Runs all the necessary approval functions required before issuing
     * or redeeming a SetToken. This function need to be called only once before the first time
     * this smart contract is used on any particular SetToken.
     *
     * @param _setToken    Address of the SetToken being initialized
     */
    function approveSetToken(ISetToken _setToken) external {
        LeveragedTokenData memory leveragedTokenData = _getLeveragedTokenData(_setToken, 1 ether, true);

        _approveToken(IERC20(leveragedTokenData.collateralAToken));
        _approveTokenToLendingPool(IERC20(leveragedTokenData.collateralToken));

        _approveToken(IERC20(leveragedTokenData.debtToken));
        _approveTokenToLendingPool(IERC20(leveragedTokenData.debtToken));
    }

    /* ============ Internal Functions ============ */

    /**
     * Performs all the necessary steps for issuance using the collateral tokens obtained in the flashloan
     *
     * @param _collateralToken            Address of the underlying collateral token that was loaned
     * @param _collateralTokenAmountNet   Amount of collateral token that was received as flashloan
     * @param _premium                    Premium / Interest that has to be returned to the lending pool on top of the loaned amount
     * @param _decodedParams              Struct containing token addresses / amounts to perform issuance
     */
    function _performIssuance(
        address _collateralToken,
        uint256 _collateralTokenAmountNet,
        uint256 _premium,
        DecodedParams memory _decodedParams
    ) 
    internal 
    {
        // Deposit collateral token obtained from flashloan to get the respective aToken position required for issuance
        _depositCollateralToken(_collateralToken, _collateralTokenAmountNet);

        // Issue set using the aToken returned by deposit step
        _issueSet(_decodedParams.setToken, _decodedParams.setAmount, _decodedParams.originalSender);
        // Obtain necessary collateral tokens to repay flashloan 
        uint amountInputTokenSpent = _obtainCollateralTokens(
            _collateralToken,
            _collateralTokenAmountNet + _premium,
            _decodedParams
        );
        require(amountInputTokenSpent <= _decodedParams.limitAmount, "ExchangeIssuance: INSUFFICIENT INPUT AMOUNT");
    }

    /**
     * Performs all the necessary steps for redemption using the debt tokens obtained in the flashloan
     *
     * @param _debtToken           Address of the debt token that was loaned
     * @param _debtTokenAmountNet  Amount of debt token that was received as flashloan
     * @param _premium             Premium / Interest that has to be returned to the lending pool on top of the loaned amount
     * @param _decodedParams       Struct containing token addresses / amounts to perform redemption
     */
    function _performRedemption(
        address _debtToken,
        uint256 _debtTokenAmountNet,
        uint256 _premium,
        DecodedParams memory _decodedParams
    ) 
    internal 
    {
        // Redeem set using debt tokens obtained from flashloan
        _redeemSet(
            _decodedParams.setToken,
            _decodedParams.setAmount,
            _decodedParams.originalSender
        );
        // Withdraw underlying collateral token from the aToken position returned by redeem step
        _withdrawCollateralToken(
            _decodedParams.leveragedTokenData.collateralToken,
            _decodedParams.leveragedTokenData.collateralAmount - ROUNDING_ERROR_MARGIN
        );
        // Obtain debt tokens required to repay flashloan by swapping the underlying collateral tokens obtained in withdraw step
        uint256 collateralTokenSpent = _swapCollateralForDebtToken(
            _debtTokenAmountNet + _premium,
            _debtToken,
            _decodedParams.leveragedTokenData.collateralAmount,
            _decodedParams.leveragedTokenData.collateralToken,
            _decodedParams.collateralAndDebtSwapData
        );
        // Liquidate remaining collateral tokens for the payment token specified by user
        uint256 amountOutputToken = _liquidateCollateralTokens(
            collateralTokenSpent,
            _decodedParams.setToken,
            _decodedParams.setAmount,
            _decodedParams.originalSender,
            _decodedParams.paymentToken,
            _decodedParams.limitAmount,
            _decodedParams.leveragedTokenData.collateralToken,
            _decodedParams.leveragedTokenData.collateralAmount  - 2*ROUNDING_ERROR_MARGIN,
            _decodedParams.paymentTokenSwapData
        );
        require(amountOutputToken >= _decodedParams.limitAmount, "ExchangeIssuance: INSUFFICIENT OUTPUT AMOUNT");
    }


    /**
    * Returns the collateral / debt token addresses and amounts for a leveraged index 
    *
    * @param _setToken              Address of the SetToken to be issued / redeemed
    * @param _setAmount             Amount of SetTokens to issue / redeem
    * @param _isIssuance            Boolean indicating if the SetToken is to be issued or redeemed
    *
    * @return Struct containing the collateral / debt token addresses and amounts
    */
    function _getLeveragedTokenData(
        ISetToken _setToken,
        uint256 _setAmount,
        bool _isIssuance
    )
        internal 
        view
        returns (LeveragedTokenData memory)
    {
        address[] memory components;
        uint256[] memory equityPositions;
        uint256[] memory debtPositions;


        if(_isIssuance){
            (components, equityPositions, debtPositions) = debtIssuanceModule.getRequiredComponentIssuanceUnits(_setToken, _setAmount);
        } else {
            (components, equityPositions, debtPositions) = debtIssuanceModule.getRequiredComponentRedemptionUnits(_setToken, _setAmount);
        }

        require(components.length == 2, "ExchangeIssuance: TOO MANY COMPONENTS");
        require(equityPositions[0] == 0 || equityPositions[1] == 0, "ExchangeIssuance: TOO MANY EQUITY POSITIONS");
        require(debtPositions[0] == 0 || debtPositions[1] == 0, "ExchangeIssuance: TOO MANY DEBT POSITIONS");

        if(equityPositions[0] > 0){
            return LeveragedTokenData(
                components[0],
                IAToken(components[0]).UNDERLYING_ASSET_ADDRESS(),
                equityPositions[0] + ROUNDING_ERROR_MARGIN,
                components[1],
                debtPositions[1]
            );
        } else {
            return LeveragedTokenData(
                components[1],
                IAToken(components[1]).UNDERLYING_ASSET_ADDRESS(),
                equityPositions[1] + ROUNDING_ERROR_MARGIN,
                components[0],
                debtPositions[0]
            );
        }
    }



    /**
     * Approves max amount of given token to all exchange routers and the debt issuance module
     *
     * @param _token  Address of the token to be approved
     */
    function _approveToken(IERC20 _token) internal {
        _safeApprove(_token, address(debtIssuanceModule), MAX_UINT256);
    }

    /**
     * Initiates a flashloan call with the correct parameters for issuing set tokens in the callback
     * Borrows correct amount of collateral token and and forwards encoded memory to controll issuance in the callback.
     *
     * @param _setToken                     Address of the SetToken being initialized
     * @param _setAmount                    Amount of the SetToken being initialized
     * @param _inputToken                   Address of the input token to pay with
     * @param _maxAmountInputToken          Maximum amount of input token to pay
     * @param _swapDataDebtForCollateral    Data (token addresses and fee levels) to describe the swap path from Debt to collateral token
     * @param _swapDataInputToken           Data (token addresses and fee levels) to describe the swap path from input to collateral token
     */
    function _initiateIssuance(
        ISetToken _setToken,
        uint256 _setAmount,
        address _inputToken,
        uint256 _maxAmountInputToken,
        DEXAdapter.SwapData memory _swapDataDebtForCollateral,
        DEXAdapter.SwapData memory _swapDataInputToken
    )
        internal
    {
        aaveLeverageModule.sync(_setToken);
        LeveragedTokenData memory leveragedTokenData = _getLeveragedTokenData(_setToken, _setAmount, true);

        address[] memory assets = new address[](1);
        assets[0] = leveragedTokenData.collateralToken;
        uint[] memory amounts =  new uint[](1);
        amounts[0] = leveragedTokenData.collateralAmount;

        bytes memory params = abi.encode(
            DecodedParams(
                _setToken,
                _setAmount,
                msg.sender,
                true,
                _inputToken,
                _maxAmountInputToken,
                leveragedTokenData,
                _swapDataDebtForCollateral,
                _swapDataInputToken
           )
        );

        _flashloan(assets, amounts, params);

    }

    /**
     * Initiates a flashloan call with the correct parameters for redeeming set tokens in the callback
     *
     * @param _setToken                   Address of the SetToken to redeem
     * @param _setAmount                  Amount of the SetToken to redeem
     * @param _outputToken                Address of token to return to the user
     * @param _minAmountOutputToken       Minimum amount of output token to receive
     * @param _swapDataCollateralForDebt  Data (token path and fee levels) describing the swap from Collateral Token to Debt Token
     * @param _swapDataOutputToken        Data (token path and fee levels) describing the swap from Collateral Token to Output token
     */
    function _initiateRedemption(
        ISetToken _setToken,
        uint256 _setAmount,
        address  _outputToken,
        uint256 _minAmountOutputToken,
        DEXAdapter.SwapData memory _swapDataCollateralForDebt,
        DEXAdapter.SwapData memory _swapDataOutputToken
    )
        internal
    {
        aaveLeverageModule.sync(_setToken);
        LeveragedTokenData memory leveragedTokenData = _getLeveragedTokenData(_setToken, _setAmount, false);

        address[] memory assets = new address[](1);
        assets[0] = leveragedTokenData.debtToken;
        uint[] memory amounts =  new uint[](1);
        amounts[0] = leveragedTokenData.debtAmount;

        bytes memory params = abi.encode(
            DecodedParams(
                _setToken,
                _setAmount,
                msg.sender,
                false,
                _outputToken,
                _minAmountOutputToken,
                leveragedTokenData,
                _swapDataCollateralForDebt,
                _swapDataOutputToken
            )
        );

        _flashloan(assets, amounts, params);

    }

    /**
     * Gets rid of the obtained collateral tokens from redemption by either sending them to the user
     * directly or converting them to the payment token and sending those out.
     *
     * @param _collateralTokenSpent    Amount of collateral token spent to obtain the debt token required for redemption
     * @param _setToken                Address of the SetToken to be issued
     * @param _setAmount               Amount of SetTokens to issue
     * @param _originalSender          Address of the user who initiated the redemption
     * @param _outputToken             Address of token to return to the user
     * @param _collateralToken         Address of the collateral token to sell
     * @param _collateralAmount        Amount of collateral token to sell
     * @param _minAmountOutputToken    Minimum amount of output token to return to the user
     * @param _swapData                Struct containing path and fee data for swap
     *
     * @return Amount of output token returned to the user
     */
    function _liquidateCollateralTokens(
        uint256 _collateralTokenSpent,
        ISetToken _setToken,
        uint256 _setAmount,
        address _originalSender,
        address _outputToken,
        uint256 _minAmountOutputToken,
        address _collateralToken,
        uint256 _collateralAmount,
        DEXAdapter.SwapData memory _swapData
    )
        internal
        returns (uint256)
    {
        require(_collateralAmount >= _collateralTokenSpent, "ExchangeIssuance: OVERSPENT COLLATERAL TOKEN");
        uint256 amountToReturn = _collateralAmount.sub(_collateralTokenSpent);
        uint256 outputAmount;
        if(_outputToken == DEXAdapter.ETH_ADDRESS){
            outputAmount = _liquidateCollateralTokensForETH(
                _collateralToken,
                amountToReturn,
                _originalSender,
                _minAmountOutputToken,
                _swapData
            );
        } else {
            outputAmount = _liquidateCollateralTokensForERC20(
                _collateralToken,
                amountToReturn,
                _originalSender,
                IERC20(_outputToken),
                _minAmountOutputToken,
                _swapData
            );
        }
        emit ExchangeRedeem(_originalSender, _setToken, _outputToken, _setAmount, outputAmount);
        return outputAmount;
    }

    /**
     * Returns the collateralToken directly to the user
     *
     * @param _collateralToken       Address of the the collateral token
     * @param _collateralRemaining   Amount of the collateral token remaining after buying required debt tokens
     * @param _originalSender        Address of the original sender to return the tokens to
     */
    function _returnCollateralTokensToSender(
        address _collateralToken,
        uint256 _collateralRemaining,
        address _originalSender
    )
        internal
    {
        IERC20(_collateralToken).transfer(_originalSender, _collateralRemaining);
    }

    /**
     * Sells the collateral tokens for the selected output ERC20 and returns that to the user
     *
     * @param _collateralToken       Address of the collateral token
     * @param _collateralRemaining   Amount of the collateral token remaining after buying required debt tokens
     * @param _originalSender        Address of the original sender to return the tokens to
     * @param _outputToken           Address of token to return to the user
     * @param _minAmountOutputToken  Minimum amount of output token to return to the user
     * @param _swapData              Data (token path and fee levels) describing the swap path from Collateral Token to Output token
     *
     * @return Amount of output token returned to the user
     */
    function _liquidateCollateralTokensForERC20(
        address _collateralToken,
        uint256 _collateralRemaining,
        address _originalSender,
        IERC20 _outputToken,
        uint256 _minAmountOutputToken,
        DEXAdapter.SwapData memory _swapData
    )
        internal
        returns (uint256)
    {
        if(address(_outputToken) == _collateralToken){
            _returnCollateralTokensToSender(_collateralToken, _collateralRemaining, _originalSender);
            return _collateralRemaining;
        }
        uint256 outputTokenAmount = _swapCollateralForOutputToken(
            _collateralToken,
            _collateralRemaining,
            address(_outputToken),
            _minAmountOutputToken,
            _swapData
        );
        _outputToken.transfer(_originalSender, outputTokenAmount);
        return outputTokenAmount;
    }

    /**
     * Sells the remaining collateral tokens for weth, withdraws that and returns native eth to the user
     *
     * @param _collateralToken            Address of the collateral token
     * @param _collateralRemaining        Amount of the collateral token remaining after buying required debt tokens
     * @param _originalSender             Address of the original sender to return the eth to
     * @param _minAmountOutputToken       Minimum amount of output token to return to user
     * @param _swapData                   Data (token path and fee levels) describing the swap path from Collateral Token to eth
     *
     * @return Amount of eth returned to the user
     */
    function _liquidateCollateralTokensForETH(
        address _collateralToken,
        uint256 _collateralRemaining,
        address _originalSender,
        uint256 _minAmountOutputToken,
        DEXAdapter.SwapData memory _swapData
    )
        internal
        isValidPath(_swapData.path, _collateralToken, addresses.weth)
        returns(uint256)
    {
        uint256 ethAmount = _swapCollateralForOutputToken(
            _collateralToken,
            _collateralRemaining,
            addresses.weth,
            _minAmountOutputToken,
            _swapData
        );
        if (ethAmount > 0) {
            IWETH(addresses.weth).withdraw(ethAmount);
            (payable(_originalSender)).sendValue(ethAmount);
        }
        return ethAmount;
    }

    /**
     * Obtains the tokens necessary to return the flashloan by swapping the debt tokens obtained
     * from issuance and making up the shortfall using the users funds.
     *
     * @param _collateralToken       collateral token to obtain
     * @param _amountRequired        Amount of collateralToken required to repay the flashloan
     * @param _decodedParams         Struct containing decoded data from original call passed through via flashloan
     *
     * @return Amount of input token spent
     */
    function _obtainCollateralTokens(
        address _collateralToken,
        uint256 _amountRequired,
        DecodedParams memory _decodedParams
    )
        internal
        returns (uint256)
    {
        uint collateralTokenObtained =  _swapDebtForCollateralToken(
            _collateralToken,
            _decodedParams.leveragedTokenData.debtToken,
            _decodedParams.leveragedTokenData.debtAmount,
            _decodedParams.collateralAndDebtSwapData
        );

        uint collateralTokenShortfall = _amountRequired.sub(collateralTokenObtained) + ROUNDING_ERROR_MARGIN;
        uint amountInputToken;

        if(_decodedParams.paymentToken == DEXAdapter.ETH_ADDRESS){
            amountInputToken = _makeUpShortfallWithETH(
                _collateralToken,
                collateralTokenShortfall,
                _decodedParams.originalSender,
                _decodedParams.limitAmount,
                _decodedParams.paymentTokenSwapData
            );
        } else {
            amountInputToken = _makeUpShortfallWithERC20(
                _collateralToken,
                collateralTokenShortfall,
                _decodedParams.originalSender,
                IERC20(_decodedParams.paymentToken),
                _decodedParams.limitAmount,
                _decodedParams.paymentTokenSwapData
            );
        }
        emit ExchangeIssue(
            _decodedParams.originalSender,
            _decodedParams.setToken,
            _decodedParams.paymentToken,
            amountInputToken,
            _decodedParams.setAmount
        );
        return amountInputToken;
    }

    /**
     * Issues set token using the previously obtained collateral token
     * Results in debt token being returned to the contract
     *
     * @param _setToken         Address of the SetToken to be issued
     * @param _setAmount        Amount of SetTokens to issue
     * @param _originalSender   Adress that initiated the token issuance, which will receive the set tokens
     */
    function _issueSet(ISetToken _setToken, uint256 _setAmount, address _originalSender) internal {
        debtIssuanceModule.issue(_setToken, _setAmount, _originalSender);
    }

    /**
     * Redeems set token using the previously obtained debt token
     * Results in collateral token being returned to the contract
     *
     * @param _setToken         Address of the SetToken to be redeemed
     * @param _setAmount        Amount of SetTokens to redeem
     * @param _originalSender   Adress that initiated the token redemption which is the source of the set tokens to be redeemed
     */
    function _redeemSet(ISetToken _setToken, uint256 _setAmount, address _originalSender) internal {
        _setToken.safeTransferFrom(_originalSender, address(this), _setAmount);
        debtIssuanceModule.redeem(_setToken, _setAmount, address(this));
    }

    /**
     * Transfers the shortfall between the amount of tokens required to return flashloan and what was obtained
     * from swapping the debt tokens from the users address
     *
     * @param _token                 Address of the token to transfer from user
     * @param _shortfall             Collateral token shortfall required to return the flashloan
     * @param _originalSender        Adress that initiated the token issuance, which is the adresss form which to transfer the tokens
     */
    function _transferShortfallFromSender(
        address _token,
        uint256 _shortfall,
        address _originalSender
    )
        internal
    {
        if(_shortfall>0){ 
            IERC20(_token).safeTransferFrom(_originalSender, address(this), _shortfall);
        }
    }

    /**
     * Makes up the collateral token shortfall with user specified ERC20 token
     *
     * @param _collateralToken             Address of the collateral token
     * @param _collateralTokenShortfall    Shortfall of collateral token that was not covered by selling the debt tokens
     * @param _originalSender              Address of the original sender to return the tokens to
     * @param _inputToken                  Input token to pay with
     * @param _maxAmountInputToken         Maximum amount of input token to spend
     *
     * @return Amount of input token spent
     */
    function _makeUpShortfallWithERC20(
        address _collateralToken,
        uint256 _collateralTokenShortfall,
        address _originalSender,
        IERC20 _inputToken,
        uint256 _maxAmountInputToken,
        DEXAdapter.SwapData memory _swapData
    )
        internal
        returns (uint256)
    {
        if(address(_inputToken) == _collateralToken){
            _transferShortfallFromSender(_collateralToken, _collateralTokenShortfall, _originalSender);
            return _collateralTokenShortfall;
        } else {
            _inputToken.transferFrom(_originalSender, address(this), _maxAmountInputToken);
            uint256 amountInputToken = _swapInputForCollateralToken(
                _collateralToken,
                _collateralTokenShortfall,
                address(_inputToken),
                _maxAmountInputToken,
                _swapData
            );
            if(amountInputToken < _maxAmountInputToken){
                _inputToken.transfer(_originalSender, _maxAmountInputToken.sub(amountInputToken));
            }
            return amountInputToken;
        }
    }

    /**
     * Makes up the collateral token shortfall with native eth
     *
     * @param _collateralToken             Address of the collateral token
     * @param _collateralTokenShortfall    Shortfall of collateral token that was not covered by selling the debt tokens
     * @param _originalSender              Address of the original sender to return the tokens to
     * @param _maxAmountEth                Maximum amount of eth to pay
     *
     * @return Amount of eth spent
     */
    function _makeUpShortfallWithETH(
        address _collateralToken,
        uint256 _collateralTokenShortfall,
        address _originalSender,
        uint256 _maxAmountEth,
        DEXAdapter.SwapData memory _swapData

    )
        internal
        returns(uint256)
    {
        IWETH(addresses.weth).deposit{value: _maxAmountEth}();

        uint256 amountEth = _swapInputForCollateralToken(
            _collateralToken,
            _collateralTokenShortfall,
            addresses.weth,
            _maxAmountEth,
            _swapData
        );

        if(_maxAmountEth > amountEth){
            uint256 amountEthReturn = _maxAmountEth.sub(amountEth);
            IWETH(addresses.weth).withdraw(amountEthReturn);
            (payable(_originalSender)).sendValue(amountEthReturn);
        }
        return amountEth;
    }

    /**
     * Swaps the debt tokens obtained from issuance for the collateral
     *
     * @param _collateralToken            Address of the collateral token buy
     * @param _debtToken                  Address of the debt token to sell
     * @param _debtAmount                 Amount of debt token to sell
     * @param _swapData                   Struct containing path and fee data for swap
     *
     * @return Amount of collateral token obtained
     */
    function _swapDebtForCollateralToken(
        address _collateralToken,
        address _debtToken,
        uint256 _debtAmount,
        DEXAdapter.SwapData memory _swapData
    )
        internal
        isValidPath(_swapData.path, _debtToken, _collateralToken)
        returns (uint256)
    {
        return addresses.swapExactTokensForTokens(
            _debtAmount,
            // minAmountOut is 0 here since we are going to make up the shortfall with the input token.
            // Sandwich protection is provided by the check at the end against _maxAmountInputToken parameter specified by the user
            0, 
            _swapData
        );
    }

    /**
     * Acquires debt tokens needed for flashloan repayment by swapping a portion of the collateral tokens obtained from redemption
     *
     * @param _debtAmount             Amount of debt token to buy
     * @param _debtToken              Address of debt token
     * @param _collateralAmount       Amount of collateral token available to spend / used as maxAmountIn parameter
     * @param _collateralToken        Address of collateral token
     * @param _swapData               Struct containing path and fee data for swap
     *
     * @return Amount of collateral token spent
     */
    function _swapCollateralForDebtToken(
        uint256 _debtAmount,
        address _debtToken,
        uint256 _collateralAmount,
        address _collateralToken,
        DEXAdapter.SwapData memory _swapData
    )
        internal
        isValidPath(_swapData.path, _collateralToken, _debtToken)
        returns (uint256)
    {
        return addresses.swapTokensForExactTokens(
            _debtAmount,
            _collateralAmount,
            _swapData
        );
    }

    /**
     * Acquires the required amount of collateral tokens by swapping the input tokens
     * Does nothing if collateral and input token are indentical
     *
     * @param _collateralToken       Address of collateral token
     * @param _amountRequired        Remaining amount of collateral token required to repay flashloan, after having swapped debt tokens for collateral
     * @param _inputToken            Address of input token to swap
     * @param _maxAmountInputToken   Maximum amount of input token to spend
     * @param _swapData              Data (token addresses and fee levels) describing the swap path
     *
     * @return Amount of input token spent
     */
    function _swapInputForCollateralToken(
        address _collateralToken,
        uint256 _amountRequired,
        address _inputToken,
        uint256 _maxAmountInputToken,
        DEXAdapter.SwapData memory _swapData
    )
        internal
        isValidPath(
            _swapData.path,
            _inputToken,
            _collateralToken
        )
        returns (uint256)
    {
        if(_collateralToken == _inputToken) return _amountRequired;
        return addresses.swapTokensForExactTokens(
            _amountRequired,
            _maxAmountInputToken,
            _swapData
        );
    }


    /**
     * Swaps the collateral tokens obtained from redemption for the selected output token
     * If both tokens are the same, does nothing
     *
     * @param _collateralToken        Address of collateral token
     * @param _collateralTokenAmount  Amount of colalteral token to swap
     * @param _outputToken            Address of the ERC20 token to swap into
     * @param _minAmountOutputToken   Minimum amount of output token to return to the user
     * @param _swapData               Data (token addresses and fee levels) describing the swap path
     *
     * @return Amount of output token obtained
     */
    function _swapCollateralForOutputToken(
        address _collateralToken,
        uint256 _collateralTokenAmount,
        address _outputToken,
        uint256 _minAmountOutputToken,
        DEXAdapter.SwapData memory _swapData
    )
        internal
        isValidPath(_swapData.path, _collateralToken, _outputToken)
        returns (uint256)
    {
        return addresses.swapExactTokensForTokens(
            _collateralTokenAmount,
            _minAmountOutputToken,
            _swapData
        );
    }



    /**
     * Deposit collateral to aave to obtain collateralAToken for issuance
     *
     * @param _collateralToken              Address of collateral token
     * @param _depositAmount                Amount to deposit
     */
    function _depositCollateralToken(
        address _collateralToken,
        uint256 _depositAmount
    ) internal {
        LENDING_POOL.deposit(_collateralToken, _depositAmount, address(this), 0);
    }

    /**
     * Convert collateralAToken from set redemption to collateralToken by withdrawing underlying from Aave
     *
     * @param _collateralToken       Address of the collateralToken to withdraw from Aave lending pool
     * @param _collateralAmount      Amount of collateralToken to withdraw
     */
    function _withdrawCollateralToken(
        address _collateralToken,
        uint256 _collateralAmount
    ) internal {
        LENDING_POOL.withdraw(_collateralToken, _collateralAmount, address(this));
    }

    /**
     * Sets a max approval limit for an ERC20 token, provided the current allowance
     * is less than the required allownce.
     *
     * @param _token              Token to approve
     * @param _spender            Spender address to approve
     * @param _requiredAllowance  Target allowance to set
     */
    function _safeApprove(
        IERC20 _token,
        address _spender,
        uint256 _requiredAllowance
    )
        internal
    {
        uint256 allowance = _token.allowance(address(this), _spender);
        if (allowance < _requiredAllowance) {
            _token.safeIncreaseAllowance(_spender, MAX_UINT256 - allowance);
        }
    }

    /**
     * Approves max amount of token to lending pool
     *
     * @param _token              Address of the token to approve
     */
    function _approveTokenToLendingPool(
        IERC20 _token
    )
    internal
    {
        uint256 allowance = _token.allowance(address(this), address(LENDING_POOL));
        if (allowance > 0) {
            _token.approve(address(LENDING_POOL), 0);
        }
        _token.approve(address(LENDING_POOL), MAX_UINT256);
    }

    /**
     * Triggers the flashloan from the Lending Pool
     *
     * @param assets         Addresses of tokens to loan 
     * @param amounts        Amounts to loan
     * @param params         Encoded memory to forward to the executeOperation method
     */
    function _flashloan(
        address[] memory assets,
        uint256[] memory amounts,
        bytes memory params
    )
    internal
    {
        address receiverAddress = address(this);
        address onBehalfOf = address(this);
        uint16 referralCode = 0;
        uint256[] memory modes = new uint256[](assets.length);

        // 0 = no debt (flash), 1 = stable, 2 = variable
        for (uint256 i = 0; i < assets.length; i++) {
            modes[i] = 0;
        }

        LENDING_POOL.flashLoan(
            receiverAddress,
            assets,
            amounts,
            modes,
            onBehalfOf,
            params,
            referralCode
        );
    }

    /**
     * Redeems a given amount of SetToken.
     *
     * @param _setToken     Address of the SetToken to be redeemed
     * @param _amount       Amount of SetToken to be redeemed
     */
    function _redeemExactSet(ISetToken _setToken, uint256 _amount) internal returns (uint256) {
        _setToken.safeTransferFrom(msg.sender, address(this), _amount);
        debtIssuanceModule.redeem(_setToken, _amount, address(this));
    }

}<|MERGE_RESOLUTION|>--- conflicted
+++ resolved
@@ -36,13 +36,6 @@
 import { DEXAdapter } from "./DEXAdapter.sol";
 
 
-<<<<<<< HEAD
-=======
-
-
-
-
->>>>>>> d8e029c5
 /**
  * @title ExchangeIssuance
  * @author Index Coop
@@ -51,7 +44,6 @@
  * Supports all tokens with one collateral Position in the form of an AToken and one debt position
  * Both the collateral as well as the debt token have to be available for flashloand and be 
  * tradeable against each other on Sushi / Quickswap
- *
  */
 contract ExchangeIssuanceLeveraged is ReentrancyGuard, FlashLoanReceiverBaseV2{
 
@@ -62,8 +54,8 @@
     using SafeERC20 for IERC20;
     using SafeERC20 for ISetToken;
 
-
     /* ============ Structs ============ */
+
     struct LeveragedTokenData {
         address collateralAToken;
         address collateralToken;
@@ -71,7 +63,6 @@
         address debtToken;
         uint256 debtAmount;
     }
-
 
     struct DecodedParams {
         ISetToken setToken;
@@ -85,7 +76,6 @@
         DEXAdapter.SwapData paymentTokenSwapData;
     }
 
-
     /* ============ Constants ============= */
 
     uint256 constant private MAX_UINT256 = type(uint256).max;
@@ -103,7 +93,7 @@
     event ExchangeIssue(
         address indexed _recipient,     // The recipient address of the issued SetTokens
         ISetToken indexed _setToken,    // The issued SetToken
-        address indexed _inputToken,     // The address of the input asset(ERC20/ETH) used to issue the SetTokens
+        address indexed _inputToken,    // The address of the input asset(ERC20/ETH) used to issue the SetTokens
         uint256 _amountInputToken,      // The amount of input tokens used for issuance
         uint256 _amountSetIssued        // The amount of SetTokens received by the recipient
     );
@@ -111,7 +101,7 @@
     event ExchangeRedeem(
         address indexed _recipient,     // The recipient address which redeemed the SetTokens
         ISetToken indexed _setToken,    // The redeemed SetToken
-        address indexed _outputToken,    // The address of output asset(ERC20/ETH) received by the recipient
+        address indexed _outputToken,   // The address of output asset(ERC20/ETH) received by the recipient
         uint256 _amountSetRedeemed,     // The amount of SetTokens redeemed for output tokens
         uint256 _amountOutputToken      // The amount of output tokens received by the recipient
     );
@@ -135,7 +125,8 @@
                 "ExchangeIssuance: INPUT_TOKEN_NOT_IN_PATH"
             );
             require(
-                _path[_path.length-1] == _outputToken || (_outputToken == addresses.weth && _path[_path.length-1] == DEXAdapter.ETH_ADDRESS),
+                _path[_path.length-1] == _outputToken ||
+                (_outputToken == addresses.weth && _path[_path.length-1] == DEXAdapter.ETH_ADDRESS),
                 "ExchangeIssuance: OUTPUT_TOKEN_NOT_IN_PATH"
             );
         }
@@ -152,6 +143,7 @@
     * @param _quickRouter           Address of quickswap router
     * @param _sushiRouter           Address of sushiswap router
     * @param _uniV3Router           Address of uniswap v3 router
+    * @param _uniV3Quoter           Address of uniswap v3 quoter
     * @param _setController         SetToken controller used to verify a given token is a set
     * @param _debtIssuanceModule    DebtIssuanceModule used to issue and redeem tokens
     * @param _aaveLeverageModule    AaveLeverageModule to sync before every issuance / redemption
@@ -161,16 +153,10 @@
     */
     constructor(
         address _weth,
-<<<<<<< HEAD
-        IUniswapV2Router02 _quickRouter,
-        IUniswapV2Router02 _sushiRouter,
-        ISwapRouter _uniV3Router,
-        IQuoter _quoter,
-=======
         address _quickRouter,
         address _sushiRouter,
         address _uniV3Router,
->>>>>>> d8e029c5
+        address _uniV3Quoter,
         IController _setController,
         IDebtIssuanceModule _debtIssuanceModule,
         IAaveLeverageModule _aaveLeverageModule,
@@ -179,12 +165,7 @@
         address _curveCalculator
     )
         public
-<<<<<<< HEAD
-        FlashLoanReceiverBaseV2(_addressProvider)
-        DEXAdapter(_weth, _quickRouter, _sushiRouter, _uniV3Router, _quoter)
-=======
         FlashLoanReceiverBaseV2(_aaveAddressProvider)
->>>>>>> d8e029c5
     {
         setController = _setController;
         debtIssuanceModule = _debtIssuanceModule;
@@ -194,22 +175,22 @@
         addresses.quickRouter = _quickRouter;
         addresses.sushiRouter = _sushiRouter;
         addresses.uniV3Router = _uniV3Router;
+        addresses.uniV3Quoter = _uniV3Quoter;
         addresses.curveAddressProvider = _curveAddressProvider;
         addresses.curveCalculator = _curveCalculator;
     }
 
     /* ============ External Functions ============ */
 
-
-    /**
-    * Returns the collateral / debt token addresses and amounts for a leveraged index 
-    *
-    * @param _setToken              Address of the SetToken to be issued / redeemed
-    * @param _setAmount             Amount of SetTokens to issue / redeem
-    * @param _isIssuance            Boolean indicating if the SetToken is to be issued or redeemed
-    *
-    * @return Struct containing the collateral / debt token addresses and amounts
-    */
+    /**
+     * Returns the collateral / debt token addresses and amounts for a leveraged index 
+     *
+     * @param _setToken              Address of the SetToken to be issued / redeemed
+     * @param _setAmount             Amount of SetTokens to issue / redeem
+     * @param _isIssuance            Boolean indicating if the SetToken is to be issued or redeemed
+     *
+     * @return Struct containing the collateral / debt token addresses and amounts
+     */
     function getLeveragedTokenData(
         ISetToken _setToken,
         uint256 _setAmount,
@@ -241,7 +222,6 @@
      *
      * @param _setToken                     the set token to issue
      * @param _setAmount                    amount of set tokens
-     * @param _exchange                     exchange to use for swapping
      * @param _swapDataDebtForCollateral    swap data for the debt to collateral swap
      * @param _swapDataInputToken           swap data for the input token to collateral swap
      *
@@ -250,9 +230,8 @@
     function getIssueExactSet(
         ISetToken _setToken,
         uint256 _setAmount,
-        Exchange _exchange,
-        SwapData memory _swapDataDebtForCollateral,
-        SwapData memory _swapDataInputToken
+        DEXAdapter.SwapData memory _swapDataDebtForCollateral,
+        DEXAdapter.SwapData memory _swapDataInputToken
     )
         external
         returns (uint256)
@@ -260,9 +239,9 @@
         aaveLeverageModule.sync(_setToken);
         LeveragedTokenData memory issueInfo = _getLeveragedTokenData(_setToken, _setAmount, true);        
         uint256 collateralOwed = issueInfo.collateralAmount.preciseMul(1.0009 ether);
-        uint256 borrowSaleProceeds = _getAmountOut(_swapDataDebtForCollateral, _exchange, issueInfo.debtAmount);
+        uint256 borrowSaleProceeds = DEXAdapter.getAmountOut(addresses, _swapDataDebtForCollateral, issueInfo.debtAmount);
         collateralOwed = collateralOwed.sub(borrowSaleProceeds);
-        return _getAmountIn(_swapDataInputToken, _exchange, collateralOwed);
+        return DEXAdapter.getAmountIn(addresses, _swapDataInputToken, collateralOwed);
     }
 
     /**
@@ -273,7 +252,6 @@
      *
      * @param _setToken                     the set token to issue
      * @param _setAmount                    amount of set tokens
-     * @param _exchange                     exchange to use for swapping
      * @param _swapDataCollateralForDebt    swap data for the collateral to debt swap
      * @param _swapDataOutputToken          swap data for the collateral token to the output token
      *
@@ -282,9 +260,8 @@
     function getRedeemExactSet(
         ISetToken _setToken,
         uint256 _setAmount,
-        Exchange _exchange,
-        SwapData memory _swapDataCollateralForDebt,
-        SwapData memory _swapDataOutputToken
+        DEXAdapter.SwapData memory _swapDataCollateralForDebt,
+        DEXAdapter.SwapData memory _swapDataOutputToken
     )
         external
         returns (uint256)
@@ -292,9 +269,9 @@
         aaveLeverageModule.sync(_setToken);
         LeveragedTokenData memory redeemInfo = _getLeveragedTokenData(_setToken, _setAmount, false);
         uint256 debtOwed = redeemInfo.debtAmount.preciseMul(1.0009 ether);
-        uint256 debtPurchaseCost = _getAmountIn(_swapDataCollateralForDebt, _exchange, debtOwed);
+        uint256 debtPurchaseCost = DEXAdapter.getAmountIn(addresses, _swapDataCollateralForDebt, debtOwed);
         uint256 extraCollateral = redeemInfo.collateralAmount.sub(debtPurchaseCost);
-        return _getAmountOut(_swapDataOutputToken, _exchange, extraCollateral);
+        return DEXAdapter.getAmountOut(addresses, _swapDataOutputToken, extraCollateral);
     }
 
     /**
