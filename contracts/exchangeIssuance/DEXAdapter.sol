--- conflicted
+++ resolved
@@ -21,21 +21,16 @@
 import { SafeERC20 } from "@openzeppelin/contracts/token/ERC20/SafeERC20.sol";
 import { SafeMath } from "@openzeppelin/contracts/math/SafeMath.sol";
 
-<<<<<<< HEAD
-import { ISwapRouter } from "../interfaces/external/ISwapRouter.sol";
-import { IQuoter } from "../interfaces/IQuoter.sol";
-=======
 import { ICurveCalculator } from "../interfaces/external/ICurveCalculator.sol";
 import { ICurveAddressProvider } from "../interfaces/external/ICurveAddressProvider.sol";
 import { ICurvePoolRegistry } from "../interfaces/external/ICurvePoolRegistry.sol";
 import { ICurvePool } from "../interfaces/external/ICurvePool.sol";
 import { ISwapRouter} from "../interfaces/external/ISwapRouter.sol";
+import { IQuoter } from "../interfaces/IQuoter.sol";
 import { IWETH } from "../interfaces/IWETH.sol";
->>>>>>> d8e029c5
 import { PreciseUnitMath } from "../lib/PreciseUnitMath.sol";
 
 import { console } from "hardhat/console.sol";
-
 
 
 /**
@@ -43,7 +38,6 @@
  * @author Index Coop
  *
  * Adapter to execute swaps on different DEXes
- *
  */
 library DEXAdapter {
     using SafeERC20 for IERC20;
@@ -66,6 +60,7 @@
         address quickRouter;
         address sushiRouter;
         address uniV3Router;
+        address uniV3Quoter;
         address curveAddressProvider;
         address curveCalculator;
         // Wrapped native token (WMATIC on polygon)
@@ -79,35 +74,6 @@
         Exchange exchange;
     }
 
-
-<<<<<<< HEAD
-    IUniswapV2Router02 immutable public quickRouter;
-    IUniswapV2Router02 immutable public sushiRouter;
-    ISwapRouter immutable public uniV3Router;
-    IQuoter immutable public quoter;
-
-    /**
-    * Sets various contract addresses and approves wrapped native token to the routers
-    * 
-    * @param _weth                  Address of wrapped native token
-    * @param _quickRouter           Address of quickswap router
-    * @param _sushiRouter           Address of sushiswap router
-    * @param _uniV3Router           Address of uniswap v3 router
-    */
-    constructor(
-        address _weth,
-        IUniswapV2Router02 _quickRouter,
-        IUniswapV2Router02 _sushiRouter,
-        ISwapRouter _uniV3Router,
-        IQuoter _quoter
-    )
-        public
-    {
-        quickRouter = _quickRouter;
-        sushiRouter = _sushiRouter;
-        uniV3Router = _uniV3Router;
-        quoter = _quoter;
-=======
     struct CurvePoolData {
         int128 nCoins;
         uint256[8] balances;
@@ -117,13 +83,6 @@
         uint256[8] decimals;
     }
 
-    /* ============ State Variables ============ */
-
->>>>>>> d8e029c5
-
-
-    /* ============ Internal Methods ============ */
-
     /**
      * Swap exact tokens for another token on a given DEX.
      *
@@ -197,10 +156,7 @@
         if (_swapData.path[0] == _swapData.path[_swapData.path.length -1]) {
             return _amountOut;
         }
-<<<<<<< HEAD
-        if (_exchange == Exchange.UniV3){
-            return _swapTokensForExactTokensUniV3(_swapData.path, _swapData.fees, _amountOut, _maxAmountIn);
-=======
+
         if(_swapData.exchange == Exchange.Curve){
             return _swapTokensForExactTokensCurve(
                 _swapData.path,
@@ -218,7 +174,6 @@
                 _maxAmountIn,
                 ISwapRouter(_addresses.uniV3Router)
             );
->>>>>>> d8e029c5
         } else {
             return _swapTokensForExactTokensUniV2(
                 _swapData.path,
@@ -230,31 +185,36 @@
     }
 
     /**
-<<<<<<< HEAD
      * Gets the output amount of a token swap.
      *
      * @param _swapData     the swap parameters
-     * @param _exchange     the exchange to use
+     * @param _addresses    Struct containing relevant smart contract addresses.
      * @param _amountIn     the input amount of the trade
      *
      * @return              the output amount of the swap
      */
-    function _getAmountOut(
+    function getAmountOut(
+        Addresses memory _addresses,
         SwapData memory _swapData,
-        Exchange _exchange,
         uint256 _amountIn
     )
-        internal
+        external
         returns (uint256)
     {
         if (_swapData.path[0] == _swapData.path[_swapData.path.length-1]) {
             return _amountIn;
         }
 
-        if (_exchange == Exchange.UniV3) {
-            return _getAmountOutUniV3(_swapData, _amountIn);
+        if (_swapData.exchange == Exchange.UniV3) {
+            return _getAmountOutUniV3(_swapData, _addresses.uniV3Quoter, _amountIn);
         } else {
-            return _getAmountOutUniV2(_swapData, _exchange, _amountIn);
+            return _getAmountOutUniV2(
+                _swapData,
+                IUniswapV2Router02(
+                    (_swapData.exchange == Exchange.Quickswap) ? _addresses.quickRouter : _addresses.sushiRouter
+                ),
+                _amountIn
+            );
         }
     }
     
@@ -262,50 +222,37 @@
      * Gets the input amount of a fixed output swap.
      *
      * @param _swapData     the swap parameters
-     * @param _exchange     the exchange to use
+     * @param _addresses    Struct containing relevant smart contract addresses.
      * @param _amountOut    the output amount of the swap
      *
      * @return              the input amount of the swap
      */
-    function _getAmountIn(
+    function getAmountIn(
+        Addresses memory _addresses,
         SwapData memory _swapData,
-        Exchange _exchange,
         uint256 _amountOut
     )
-        internal
+        external
         returns (uint256)
     {
         if (_swapData.path[0] == _swapData.path[_swapData.path.length-1]) {
             return _amountOut;
         }
 
-        if (_exchange == Exchange.UniV3) {
-            return _getAmountInUniV3(_swapData, _amountOut);
+        if (_swapData.exchange == Exchange.UniV3) {
+            return _getAmountInUniV3(_swapData, _addresses.uniV3Quoter, _amountOut);
         } else {
-            return _getAmountInUniV2(_swapData, _exchange, _amountOut);
-        }
-    }
-
-    /**
-     * Returns the router address of a given exchange.
-     *
-     * @param _exchange     The Exchange whose router address is needed
-     *
-     * @return              IUniswapV2Router02 router of the given exchange
-     */
-     function _getRouter(
-         Exchange _exchange
-     )
-        internal
-        view
-        returns (IUniswapV2Router02)
-     {
-         return (_exchange == Exchange.Quickswap) ? quickRouter : sushiRouter;
-     }
-
-    /**
-=======
->>>>>>> d8e029c5
+            return _getAmountInUniV2(
+                _swapData,
+                IUniswapV2Router02(
+                    (_swapData.exchange == Exchange.Quickswap) ? _addresses.quickRouter : _addresses.sushiRouter
+                ),
+                _amountOut
+            );
+        }
+    }
+
+    /**
      * Sets a max approval limit for an ERC20 token, provided the current allowance
      * is less than the required allownce.
      *
@@ -354,8 +301,10 @@
     /**
      *  Execute exact output swap via UniswapV3
      *
-     * @param _path         List of token address to swap via. (In the order as expected by uniV2, the first element being the input toen)
-     * @param _fees         List of fee levels identifying the pools to swap via. (_fees[0] refers to pool between _path[0] and _path[1])
+     * @param _path         List of token address to swap via. (In the order as
+     *                      expected by uniV2, the first element being the input toen)
+     * @param _fees         List of fee levels identifying the pools to swap via.
+     *                      (_fees[0] refers to pool between _path[0] and _path[1])
      * @param _amountOut    The amount of output token required
      * @param _maxAmountIn  Maximum amount of input token to be spent
      * @param _uniV3Router  Address of the uniswapV3 router
@@ -516,8 +465,6 @@
         }
     }
 
-
-
     /**
      *  Calculate required input amount to get a given output amount via Curve swap
      *
@@ -599,7 +546,9 @@
         address _to,
         ICurveAddressProvider _curveAddressProvider
     )
-    public view returns (int128 i, int128 j)
+        public
+        view
+        returns (int128 i, int128 j)
     {
         ICurvePoolRegistry registry = ICurvePoolRegistry(_curveAddressProvider.get_registry());
 
@@ -627,13 +576,12 @@
         return (i, j);
     }
 
-
-
     /**
      *  Execute exact input swap via UniswapV3
      *
      * @param _path         List of token address to swap via. 
-     * @param _fees         List of fee levels identifying the pools to swap via. (_fees[0] refers to pool between _path[0] and _path[1])
+     * @param _fees         List of fee levels identifying the pools to swap via.
+     *                      (_fees[0] refers to pool between _path[0] and _path[1])
      * @param _amountIn     The amount of input token to be spent
      * @param _minAmountOut Minimum amount of output token to receive
      * @param _uniV3Router  Address of the uniswapV3 router
@@ -707,50 +655,49 @@
      * Gets the output amount of a token swap on Uniswap V2
      *
      * @param _swapData     the swap parameters
-     * @param _exchange     the exchange to use
+     * @param _router       the uniswap v2 router address
      * @param _amountIn     the input amount of the trade
      *
      * @return              the output amount of the swap
      */
     function _getAmountOutUniV2(
         SwapData memory _swapData,
-        Exchange _exchange,
+        IUniswapV2Router02 _router,
         uint256 _amountIn
     )
         private
         view
         returns (uint256)
     {
-        IUniswapV2Router02 router = _getRouter(_exchange);
-        return router.getAmountsOut(_amountIn, _swapData.path)[_swapData.path.length-1];
+        return _router.getAmountsOut(_amountIn, _swapData.path)[_swapData.path.length-1];
     }
 
     /**
      * Gets the input amount of a fixed output swap on Uniswap V2.
      *
      * @param _swapData     the swap parameters
-     * @param _exchange     the exchange to use
+     * @param _router       the uniswap v2 router address
      * @param _amountOut    the output amount of the swap
      *
      * @return              the input amount of the swap
      */
     function _getAmountInUniV2(
         SwapData memory _swapData,
-        Exchange _exchange,
+        IUniswapV2Router02 _router,
         uint256 _amountOut
     )
         private
         view
         returns (uint256)
     {
-        IUniswapV2Router02 router = _getRouter(_exchange);
-        return router.getAmountsIn(_amountOut, _swapData.path)[0];
+        return _router.getAmountsIn(_amountOut, _swapData.path)[0];
     }
 
     /**
      * Gets the output amount of a token swap on Uniswap V3.
      *
      * @param _swapData     the swap parameters
+     * @param _quoter       the uniswap v3 quoter
      * @param _amountIn     the input amount of the trade
      *
      * @return              the output amount of the swap
@@ -758,40 +705,45 @@
 
     function _getAmountOutUniV3(
         SwapData memory _swapData,
+        address _quoter,
         uint256 _amountIn
     )
         private
         returns (uint256)
     {
         bytes memory path = _encodePathV3(_swapData.path, _swapData.fees, false);
-        return quoter.quoteExactInput(path, _amountIn);
+        return IQuoter(_quoter).quoteExactInput(path, _amountIn);
     }
 
     /**
      * Gets the input amount of a fixed output swap on Uniswap V3.
      *
      * @param _swapData     the swap parameters
+     * @param _quoter       uniswap v3 quoter
      * @param _amountOut    the output amount of the swap
      *
      * @return              the input amount of the swap
      */
     function _getAmountInUniV3(
         SwapData memory _swapData,
+        address _quoter,
         uint256 _amountOut
     )
         private
         returns (uint256)
     {
         bytes memory path = _encodePathV3(_swapData.path, _swapData.fees, true);
-        return quoter.quoteExactOutput(path, _amountOut);
+        return IQuoter(_quoter).quoteExactOutput(path, _amountOut);
     }
 
     /**
      * Encode path / fees to bytes in the format expected by UniV3 router
      *
      * @param _path          List of token address to swap via (starting with input token)
-     * @param _fees          List of fee levels identifying the pools to swap via. (_fees[0] refers to pool between _path[0] and _path[1])
-     * @param _reverseOrder  Boolean indicating if path needs to be reversed to start with output token. (which is the case for exact output swap)
+     * @param _fees          List of fee levels identifying the pools to swap via.
+     *                       (_fees[0] refers to pool between _path[0] and _path[1])
+     * @param _reverseOrder  Boolean indicating if path needs to be reversed to start with output token.
+     *                       (which is the case for exact output swap)
      *
      * @return encodedPath   Encoded path to be forwared to uniV3 router
      */
@@ -817,5 +769,4 @@
             }
         }
     }
-
 }