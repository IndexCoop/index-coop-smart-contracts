version: 2

jobs:
  checkout_and_compile:
    docker:
<<<<<<< HEAD
      - image: circleci/node:14.18.2
    working_directory: ~/index-coop-private
=======
      - image: cimg/node:lts
    working_directory: ~/index-coop-smart-contracts
>>>>>>> d18939f8
    steps:
      - checkout
      - setup_remote_docker:
          docker_layer_caching: false
      - run:
          name: Set Up Environment Variables
          command: cp .env.default .env
      - restore_cache:
          key: module-cache-{{ checksum "yarn.lock" }}
      - run:
          name: Fetch Dependencies
          command: yarn install
      - save_cache:
          key: module-cache-{{ checksum "yarn.lock" }}
          paths:
            - node_modules
      - run:
          name: Transpile Contracts
          command: yarn build
      - run:
          name: Lint
          command: yarn lint
      - save_cache:
          key: compiled-env-{{ .Environment.CIRCLE_SHA1 }}
          paths:
            - ~/index-coop-smart-contracts
  test:
    docker:
      - image: cimg/node:lts
    working_directory: ~/index-coop-smart-contracts
    parallelism: 2
    steps:
      - setup_remote_docker:
          docker_layer_caching: false
      - run:
          name: Fetch solc version
          command: docker pull ethereum/solc:0.6.10
      - restore_cache:
          key: compiled-env-{{ .Environment.CIRCLE_SHA1 }}
      - run:
          name: Set Up Environment Variables
          command: cp .env.default .env
      - run:
          name: Test RPC
          command: yarn chain
          background: true
      - run:
          name: Hardhat Test
          command: |
            TEST_FILES="$(circleci tests glob "./test/**/*.spec.ts" | circleci tests split)"
            yarn test ${TEST_FILES}

  test_forked_network:
    docker:
      - image: cimg/node:lts
    working_directory: ~/index-coop-smart-contracts
    steps:
      - setup_remote_docker:
          docker_layer_caching: false
      - run:
          name: Fetch solc version
          command: docker pull ethereum/solc:0.6.10
      - restore_cache:
          key: compiled-env-{{ .Environment.CIRCLE_SHA1 }}
      - run:
          name: Set Up Environment Variables
          command: cp .env.default .env
      - run:
          name: Test RPC
          command: yarn chain
          background: true
      - run:
          name: Hardhat Test
          command: yarn test:fork

  coverage:
    docker:
      - image: cimg/node:lts
    working_directory: ~/index-coop-smart-contracts
    parallelism: 2
    steps:
      - setup_remote_docker:
          docker_layer_caching: false
      - run:
          name: Fetch solc version
          command: docker pull ethereum/solc:0.6.10
      - restore_cache:
          key: compiled-env-{{ .Environment.CIRCLE_SHA1 }}
      - run:
          name: Set Up Environment Variables
          command: cp .env.default .env
      - run:
          name: Create shared coverage outputs folder
          command: mkdir -p /tmp/coverage
      - run:
          name: Coverage
          command: |
            TEST_FILES="{$(circleci tests glob "./test/**/*.spec.ts" | \
              circleci tests split | xargs | sed -e 's/ /,/g')}"
            yarn coverage -- --testfiles "$TEST_FILES"
      - run:
          name: Save coverage
          command: |
            cp coverage.json /tmp/coverage/cov_$CIRCLE_NODE_INDEX.json
            chmod -R 777 /tmp/coverage/cov_$CIRCLE_NODE_INDEX.json
      - persist_to_workspace:
          root: /tmp/coverage
          paths:
            - cov_0.json
            - cov_1.json

  coverage_forked_network:
    docker:
      - image: cimg/node:lts
    working_directory: ~/index-coop-smart-contracts
    steps:
      - setup_remote_docker:
          docker_layer_caching: false
      - run:
          name: Fetch solc version
          command: docker pull ethereum/solc:0.6.10
      - restore_cache:
          key: compiled-env-{{ .Environment.CIRCLE_SHA1 }}
      - run:
          name: Set Up Environment Variables
          command: cp .env.default .env
      - run:
          name: Create shared coverage outputs folder
          command: mkdir -p /tmp/coverage
      - run:
          name: Coverage
          command: |
            yarn coverage:fork
      - run:
          name: Save coverage
          command: |
            cp coverage.json /tmp/coverage/cov_fork.json
            chmod -R 777 /tmp/coverage/cov_fork.json
      - persist_to_workspace:
          root: /tmp/coverage
          paths:
            - cov_fork.json

  report_coverage:
    docker:
      - image: cimg/node:lts
    working_directory: ~/index-coop-smart-contracts
    steps:
      - attach_workspace:
          at: /tmp/coverage
      - restore_cache:
          key: compiled-env-{{ .Environment.CIRCLE_SHA1 }}
      - run:
          name: Combine coverage reports
          command: |
            mkdir -p reports
            cp -R /tmp/coverage/* .
            npx istanbul-combine-updated -r lcov cov_0.json cov_1.json cov_fork.json
      - run:
          name: Upload coverage
          command: |
            cat coverage/lcov.info | ./node_modules/.bin/coveralls

workflows:
  version: 2
  build-and-test:
    jobs:
      - checkout_and_compile
      - test:
          requires:
            - checkout_and_compile
      - test_forked_network:
          requires:
            - checkout_and_compile
      - coverage:
          requires:
            - checkout_and_compile
      - coverage_forked_network:
          requires:
            - checkout_and_compile
      - report_coverage:
          requires:
            - coverage
            - coverage_forked_network<|MERGE_RESOLUTION|>--- conflicted
+++ resolved
@@ -3,13 +3,8 @@
 jobs:
   checkout_and_compile:
     docker:
-<<<<<<< HEAD
-      - image: circleci/node:14.18.2
-    working_directory: ~/index-coop-private
-=======
       - image: cimg/node:lts
     working_directory: ~/index-coop-smart-contracts
->>>>>>> d18939f8
     steps:
       - checkout
       - setup_remote_docker:
